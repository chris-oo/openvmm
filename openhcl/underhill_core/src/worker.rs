// Copyright (c) Microsoft Corporation.
// Licensed under the MIT License.

//! The Underhill VM worker.

cfg_if::cfg_if! {
    if #[cfg(guest_arch = "x86_64")] {
        pub use hvdef::HvX64RegisterName as HvArchRegisterName;
        use chipset_device_resources::BSP_LINT_LINE_SET;
        use virt::irqcon::MsiRequest;
        use vmm_core::acpi_builder::AcpiTablesBuilder;
    } else if #[cfg(guest_arch = "aarch64")] {
        pub use hvdef::HvArm64RegisterName as HvArchRegisterName;
        use virt::Aarch64Partition;
    }
}

use crate::dispatch::vtl2_settings_worker::disk_from_disk_type;
use crate::dispatch::vtl2_settings_worker::wait_for_mana;
use crate::dispatch::vtl2_settings_worker::InitialControllers;
use crate::dispatch::LoadedVm;
use crate::dispatch::LoadedVmNetworkSettings;
use crate::emuplat::firmware::UnderhillLogger;
use crate::emuplat::firmware::UnderhillVsmConfig;
use crate::emuplat::framebuffer::FramebufferRemoteControl;
use crate::emuplat::i440bx_host_pci_bridge::ArcMutexGetBackedAdjustGpaRange;
use crate::emuplat::i440bx_host_pci_bridge::GetBackedAdjustGpaRange;
use crate::emuplat::local_clock::ArcMutexUnderhillLocalClock;
use crate::emuplat::local_clock::UnderhillLocalClock;
use crate::emuplat::netvsp::HclNetworkVFManager;
use crate::emuplat::netvsp::HclNetworkVFManagerEndpointInfo;
use crate::emuplat::netvsp::HclNetworkVFManagerShutdownInProgress;
use crate::emuplat::netvsp::RuntimeSavedState;
use crate::emuplat::non_volatile_store::VmbsBrokerNonVolatileStore;
use crate::emuplat::tpm::resources::GetTpmRequestAkCertHelperHandle;
use crate::emuplat::vga_proxy::UhRegisterHostIoFastPath;
use crate::emuplat::EmuplatServicing;
use crate::loader::vtl0_config::MeasuredVtl0Info;
use crate::loader::vtl2_config::RuntimeParameters;
use crate::loader::LoadKind;
use crate::nvme_manager::NvmeDiskConfig;
use crate::nvme_manager::NvmeDiskResolver;
use crate::nvme_manager::NvmeManager;
use crate::reference_time::ReferenceTime;
use crate::servicing;
use crate::servicing::transposed::OptionServicingInitState;
use crate::servicing::ServicingState;
use crate::threadpool_vm_task_backend::ThreadpoolBackend;
use crate::vmbus_relay_unit::VmbusRelayHandle;
use crate::wrapped_partition::WrappedPartition;
use crate::ControlRequest;
use anyhow::Context;
use async_trait::async_trait;
use chipset_device::ChipsetDevice;
use closeable_mutex::CloseableMutex;
use debug_ptr::DebugPtr;
use disk_backend::Disk;
use disk_blockdevice::BlockDeviceResolver;
use disk_blockdevice::OpenBlockDeviceConfig;
use firmware_uefi::UefiCommandSet;
use futures::executor::block_on;
use futures::future::join_all;
use futures_concurrency::future::Race;
use get_protocol::EventLogId;
use get_protocol::RegisterState;
use get_protocol::TripleFaultType;
use guest_emulation_transport::api::platform_settings::DevicePlatformSettings;
use guest_emulation_transport::api::platform_settings::General;
use guest_emulation_transport::GuestEmulationTransportClient;
use guestmem::GuestMemory;
use guid::Guid;
use hcl_compat_uefi_nvram_storage::HclCompatNvramQuirks;
use hvdef::hypercall::HvGuestOsId;
use hvdef::HvRegisterValue;
use hvdef::Vtl;
use hyperv_ic_guest::ShutdownGuestIc;
use ide_resources::GuestMedia;
use ide_resources::IdePath;
use igvm_defs::MemoryMapEntryType;
use input_core::InputData;
use input_core::MultiplexedInputHandle;
use inspect::Inspect;
use loader_defs::shim::MemoryVtlType;
use memory_range::MemoryRange;
use mesh::rpc::RpcSend;
use mesh::CancelContext;
use mesh::MeshPayload;
use mesh_worker::Worker;
use mesh_worker::WorkerId;
use mesh_worker::WorkerRpc;
use net_packet_capture::PacketCaptureParams;
use openhcl_attestation_protocol::igvm_attest::get::runtime_claims::AttestationVmConfig;
use page_pool_alloc::PagePool;
use pal_async::local::LocalDriver;
use pal_async::task::Spawn;
use pal_async::DefaultDriver;
use pal_async::DefaultPool;
use parking_lot::Mutex;
use scsi_core::ResolveScsiDeviceHandleParams;
use scsidisk::atapi_scsi::AtapiScsiDisk;
use socket2::Socket;
use state_unit::SpawnedUnit;
use state_unit::StateUnits;
use std::collections::HashMap;
use std::ffi::CString;
use std::sync::Arc;
use std::thread::JoinHandle;
use std::time::Duration;
use storvsp::ScsiControllerDisk;
use thiserror::Error;
use tpm_resources::TpmAkCertTypeResource;
use tpm_resources::TpmDeviceHandle;
use tpm_resources::TpmRegisterLayout;
use tracing::instrument;
use tracing::Instrument;
use uevent::UeventListener;
use underhill_attestation::AttestationType;
use underhill_threadpool::AffinitizedThreadpool;
use underhill_threadpool::ThreadpoolBuilder;
use user_driver::lockmem::LockedMemorySpawner;
use user_driver::vfio::VfioDmaBuffer;
use virt::state::HvRegisterState;
use virt::Partition;
use virt::VpIndex;
use virt::X86Partition;
use virt_mshv_vtl::UhPartition;
use virt_mshv_vtl::UhPartitionNewParams;
use virt_mshv_vtl::UhProtoPartition;
use vm_loader::initial_regs::initial_regs;
use vm_resource::kind::DiskHandleKind;
use vm_resource::kind::KeyboardInputHandleKind;
use vm_resource::kind::MouseInputHandleKind;
use vm_resource::IntoResource;
use vm_resource::Resource;
use vm_resource::ResourceResolver;
use vm_topology::memory::MemoryLayout;
use vm_topology::memory::MemoryRangeWithNode;
use vm_topology::processor::aarch64::GicInfo;
use vm_topology::processor::ProcessorTopology;
use vm_topology::processor::TopologyBuilder;
use vm_topology::processor::VpInfo;
use vmbus_relay_intercept_device::SimpleVmbusClientDeviceWrapper;
use vmbus_server::VmbusServer;
use vmcore::non_volatile_store::resources::EphemeralNonVolatileStoreHandle;
use vmcore::non_volatile_store::EphemeralNonVolatileStore;
use vmcore::vm_task::VmTaskDriverSource;
use vmcore::vmtime::VmTime;
use vmcore::vmtime::VmTimeKeeper;
use vmgs::Vmgs;
use vmgs_broker::resolver::VmgsFileResolver;
use vmgs_broker::spawn_vmgs_broker;
use vmgs_resources::VmgsFileHandle;
use vmm_core::input_distributor::InputDistributor;
use vmm_core::partition_unit::Halt;
use vmm_core::partition_unit::PartitionUnit;
use vmm_core::partition_unit::PartitionUnitParams;
use vmm_core::synic::SynicPorts;
use vmm_core::vmbus_unit::offer_channel_unit;
use vmm_core::vmbus_unit::offer_vmbus_device_handle_unit;
use vmm_core::vmbus_unit::ChannelUnit;
use vmm_core::vmbus_unit::VmbusServerHandle;
use vmm_core::vmtime_unit::run_vmtime;
use vmm_core_defs::HaltReason;
use vmotherboard::options::BaseChipsetDevices;
use vmotherboard::options::BaseChipsetFoundation;
use vmotherboard::BaseChipsetBuilder;
use vmotherboard::BaseChipsetBuilderOutput;
use vmotherboard::ChipsetDeviceHandle;
use zerocopy::FromZeroes;

pub(crate) const PM_BASE: u16 = 0x400;
pub(crate) const SYSTEM_IRQ_ACPI: u32 = 9;
pub(crate) const WDAT_PORT: u16 = 0x30;

pub const UNDERHILL_WORKER: WorkerId<UnderhillWorkerParameters> = WorkerId::new("UnderhillWorker");

const MAX_SUBCHANNELS_PER_VNIC: u16 = 32;

/// Creates a thread to run GET and VMGS clients on.
///
/// This must be a separate thread from the thread pool because sometimes thread
/// pool threads will block synchronously waiting on the GET or VMGS.
fn new_get_thread() -> (JoinHandle<()>, DefaultDriver) {
    let pool = DefaultPool::new();
    let driver = pool.driver();
    let thread = std::thread::Builder::new()
        .name("get".into())
        .spawn(move || pool.run())
        .unwrap();
    (thread, driver)
}

struct GuestEmulationTransportInfra {
    get_thread: JoinHandle<()>,
    get_spawner: DefaultDriver,
    get_client: GuestEmulationTransportClient,
}

async fn construct_get(
) -> Result<(GuestEmulationTransportInfra, pal_async::task::Task<()>), anyhow::Error> {
    let (get_thread, get_spawner) = new_get_thread();

    let (get_client, get_task) = guest_emulation_transport::spawn_get_worker(get_spawner.clone())
        .await
        .context("failed to launch GET")?;

    // the current policy + implementation of the GET is to treat GET worker
    // failures as fatal, and to tear-down underhill
    let get_watchdog_task = get_spawner.spawn("GET watchdog", async move {
        match get_task.await {
            Ok(()) => {}
            Err(e) => panic!("GET worker has unexpected failed: {:#?}", e),
        }
    });

    Ok((
        GuestEmulationTransportInfra {
            get_thread,
            get_spawner,
            get_client,
        },
        get_watchdog_task,
    ))
}

async fn attach_simple_intercept_channel<
    T: vmbus_relay_intercept_device::SimpleVmbusClientDeviceAsync,
>(
    driver_source: &VmTaskDriverSource,
    relay: &VmbusRelayHandle,
    device: SimpleVmbusClientDeviceWrapper<T>,
) -> anyhow::Result<mesh::OneshotSender<()>> {
    let (send, recv) = mesh::channel();
    relay.intercept_channel(device.instance_id(), send).await?;
    device.detach(driver_source.simple(), recv)
}

// Used for locating VM information in a debugger
// Do not use during program execution
static LOADED_VM: DebugPtr<LoadedVm> = DebugPtr::new();

/// The underhill VM worker, used to create and run a VM partition.
pub struct UnderhillVmWorker {
    vm: LoadedVm,
    env_cfg: UnderhillEnvCfg,
    vm_rpc: mesh::Receiver<crate::dispatch::UhVmRpc>,
    is_post_servicing: bool,
    servicing_correlation_id: Option<Guid>,

    get_thread: JoinHandle<()>,
    _get_watchdog_task: Option<pal_async::task::Task<()>>,
    threadpool: AffinitizedThreadpool,
}

/// Underhill configuration specified via env-vars / CLI flags.
#[derive(Debug, MeshPayload, Clone)]
pub struct UnderhillEnvCfg {
    /// Limit the maximum protocol version allowed by vmbus; used for testing purposes.
    pub vmbus_max_version: Option<u32>,
    /// Handle MNF in the Underhill vmbus server, rather than the host.
    pub vmbus_enable_mnf: Option<bool>,
    /// Force the use of confidential external memory for all non-relay vmbus channels.
    pub vmbus_force_confidential_external_memory: bool,
    /// Command line to append to VTL0 command line. Only used for linux direct.
    pub cmdline_append: Option<String>,
    /// (dev feature) Reformat VMGS file on boot
    pub reformat_vmgs: bool,
    /// (dev feature) Start the VM with VTL0 paused
    pub vtl0_starts_paused: bool,
    /// If true, emulated serial should not poll data until the guest sets DTR
    /// and RTS.
    pub emulated_serial_wait_for_rts: bool,
    /// Force load the specified image in VTL0. The image must support the
    /// option specified.
    ///
    /// Valid options are "pcat, uefi, linux".
    pub force_load_vtl0_image: Option<String>,
    /// Use the user-mode NVMe driver.
    pub nvme_vfio: bool,

    // TODO MCR: support closed-source configuration logic for MCR device
    pub mcr: bool,

    /// Enable an APIC emulator.
    pub emulate_apic: bool,
    /// Enable the shared visibility pool. This is enabled by default on
    /// hardware isolated platforms, but can be enabled for testing. Hardware
    /// devices will use the shared pool for DMA if enabled.
    pub enable_shared_visibility_pool: bool,
    /// Enable support for guest vsm in CVMs. This is disabled by default.
    pub cvm_guest_vsm: bool,
    /// Halt on a guest halt request instead of forwarding to the host.
    pub halt_on_guest_halt: bool,
    /// Leave sidecar VPs remote even if they hit exits.
    pub no_sidecar_hotplug: bool,
    /// Enables the GDB stub for debugging the guest.
    pub gdbstub: bool,
    /// Hide the isolation mode from the guest.
    pub hide_isolation: bool,
}

/// Bundle of config + runtime objects for hooking into the underhill remote
/// console.
#[derive(Debug, MeshPayload)]
pub struct UnderhillRemoteConsoleCfg {
    pub synth_keyboard: bool,
    pub synth_mouse: bool,
    pub synth_video: bool,
    pub input: mesh::MpscReceiver<InputData>,
    pub framebuffer: Option<framebuffer::Framebuffer>,
}

#[derive(Debug, MeshPayload)]
pub struct UnderhillWorkerParameters {
    pub env_cfg: UnderhillEnvCfg,
    pub remote_console_cfg: UnderhillRemoteConsoleCfg,
    pub debugger_rpc: Option<mesh::Receiver<vmm_core_defs::debug_rpc::DebugRequest>>,
    pub vm_rpc: mesh::Receiver<crate::dispatch::UhVmRpc>,
    pub control_send: mesh::Sender<ControlRequest>,
}

#[derive(MeshPayload)]
pub struct RestartState {
    params: UnderhillWorkerParameters,
    servicing_state: ServicingState,
}

#[repr(u8)]
#[derive(Debug, Copy, Clone, PartialEq, Eq)]
pub enum FirmwareType {
    Uefi,
    Pcat,
    None,
}

#[derive(Debug, MeshPayload)]
pub struct NicConfig {
    pub pci_id: String,
    pub instance_id: Guid,
    pub subordinate_instance_id: Option<Guid>,
    pub max_sub_channels: Option<u16>,
}

impl Worker for UnderhillVmWorker {
    type Parameters = UnderhillWorkerParameters;
    type State = RestartState;

    const ID: WorkerId<Self::Parameters> = UNDERHILL_WORKER;

    fn new(params: Self::Parameters) -> anyhow::Result<Self> {
        pal_async::local::block_with_io(|driver| async {
            let (get_infra, get_watchdog_task) = construct_get().await?;
            let get_client = get_infra.get_client.clone();

            let result = Self::new_or_restart(get_infra, params, true, None, driver).await;

            if let Err(err) = &result {
                tracing::error!(
                    error = err.as_ref() as &dyn std::error::Error,
                    "failed to start VM"
                );

                // An error could potentially contain sensitive information, so don't send it on CVMs.
                let error_msg = if underhill_confidentiality::confidential_filtering_enabled() {
                    String::new()
                } else {
                    // Format error as raw string because the error is anyhow::Error
                    format!("{:#}", err)
                };

                // Note that this probably will not return, since the host
                // should terminate the VM in this case.
                get_client.complete_start_vtl0(Some(error_msg)).await;
            } else {
                get_client.complete_start_vtl0(None).await;
            }

            result.map(|worker| UnderhillVmWorker {
                _get_watchdog_task: Some(get_watchdog_task),
                ..worker
            })
        })
    }

    fn restart(state: Self::State) -> anyhow::Result<Self> {
        pal_async::local::block_with_io(|driver| async {
            let (get_infra, get_watchdog_task) = construct_get().await?;
            let result = Self::new_or_restart(
                get_infra,
                state.params,
                false,
                Some(state.servicing_state),
                driver,
            )
            .await;

            result.map(|worker| UnderhillVmWorker {
                _get_watchdog_task: Some(get_watchdog_task),
                ..worker
            })
        })
    }

    fn run(self, worker_rpc: mesh::Receiver<WorkerRpc<Self::State>>) -> anyhow::Result<()> {
        let state = block_on(self.vm.run(
            &self.threadpool,
            self.is_post_servicing || !self.env_cfg.vtl0_starts_paused,
            self.servicing_correlation_id,
            self.vm_rpc,
            worker_rpc,
        ));
        tracing::info!("terminating worker");
        self.get_thread.join().unwrap();
        if let Some(state) = state {
            let params = UnderhillWorkerParameters {
                env_cfg: self.env_cfg,
                remote_console_cfg: UnderhillRemoteConsoleCfg {
                    synth_keyboard: false,
                    synth_mouse: false,
                    synth_video: false,
                    input: mesh::MpscReceiver::new(),
                    framebuffer: None,
                },
                debugger_rpc: None,
                vm_rpc: state.vm_rpc,
                control_send: state.control_send,
            };

            tracing::info!("sending worker restart state");
            state.restart_response.send(Ok(RestartState {
                params,
                servicing_state: state.servicing_state,
            }))
        }
        Ok(())
    }
}

impl UnderhillVmWorker {
    #[instrument(name = "init", skip_all)]
    async fn new_or_restart(
        get_infra: GuestEmulationTransportInfra,
        params: UnderhillWorkerParameters,
        boot_init: bool,
        mut servicing_state: Option<ServicingState>,
        early_init_driver: LocalDriver,
    ) -> anyhow::Result<Self> {
        let GuestEmulationTransportInfra {
            get_thread,
            get_spawner,
            get_client,
        } = get_infra;

        // TODO: consider saving/restoring these across servicing instead of
        // re-fetching them (but then how would we know we need to get the
        // servicing state from the host? Classic catch-22.)
        let dps = read_device_platform_settings(&get_client)
            .instrument(tracing::info_span!("init/dps"))
            .await?;

        // Build the thread pool now that we know the IO ring size to use.
        let threadpool = {
            let io_ring_size = {
                if let Some(vtl2_settings) = dps.general.vtl2_settings.as_ref() {
                    vtl2_settings.fixed.io_ring_size
                } else {
                    // reasonable default
                    256
                }
            };

            // Restrict the number of bounded workers to avoid allocating too many
            // threads waiting on storage tickets from the blk layer.
            //
            // Note that this limit is per NUMA node, so lots of cross-node IO could
            // result in exceeding this limit.
            ThreadpoolBuilder::new()
                .max_bounded_workers(64)
                .ring_size(io_ring_size)
                .build()
                .context("failed to create thread pool")?
        };

        // In a servicing scenario where the saved state is held on the VM host,
        // we only know that saved state exists after we get the DPS information.
        let saved_state_from_host = dps.general.is_servicing_scenario;

        if saved_state_from_host {
            assert!(
                servicing_state.is_none(),
                "cannot have saved state from two different sources"
            );

            tracing::info!("VTL2 restart, getting servicing state from the host");

            let saved_state_buf = get_client
                .get_saved_state_from_host()
                .instrument(tracing::info_span!("init/get_saved_state"))
                .await
                .context("Failed to get saved state from host")?;

            servicing_state = Some(
                mesh::payload::decode(&saved_state_buf)
                    .context("failed to decode servicing state")?,
            );

            tracing::info!(
                saved_state_len = saved_state_buf.len(),
                "received servicing state from host"
            );
        }

        let is_post_servicing = servicing_state.is_some();
        let correlation_id = (servicing_state.as_ref()).and_then(|s| s.init_state.correlation_id);
        let (servicing_init_state, servicing_unit_state) = match servicing_state {
            None => (None, None),
            Some(ServicingState { init_state, units }) => (Some(init_state), Some(units)),
        };

        // Build the VM.
        let mut vm = new_underhill_vm(
            get_spawner,
            &threadpool,
            early_init_driver,
            UhVmParams {
                get_client: get_client.clone(),
                dps,
                servicing_state: servicing_init_state,
                boot_init,
                env_cfg: params.env_cfg.clone(),
                remote_console_cfg: params.remote_console_cfg,
                debugger_rpc: params.debugger_rpc,
                control_send: params.control_send,
            },
        )
        .instrument(tracing::info_span!(
            "init/new_underhill_vm",
            correlation_id = correlation_id.map(tracing::field::display)
        ))
        .await?;

        LOADED_VM.store(&vm);

        // Restore state units
        if let Some(unit_state) = servicing_unit_state {
            let r = vm
                .restore_units(unit_state)
                .instrument(tracing::info_span!(
                    "init/restore",
                    correlation_id = correlation_id.map(tracing::field::display)
                ))
                .await;

            // If we received saved state from the host then notify the host
            // that servicing was successful.
            //
            // TODO: send error string to host.
            if saved_state_from_host {
                get_client.report_restore_result_to_host(r.is_ok()).await;
            }

            r.context("failed to restore")?;
        }

        Ok(Self {
            vm,
            env_cfg: params.env_cfg,
            vm_rpc: params.vm_rpc,
            get_thread,
            _get_watchdog_task: None,
            threadpool,
            is_post_servicing,
            servicing_correlation_id: correlation_id,
        })
    }
}

struct UhVmParams {
    /// GET client.
    get_client: GuestEmulationTransportClient,
    /// The validated device platform settings sent from the host.
    dps: DevicePlatformSettings,
    /// Provides non-recoverable configuration needed for servicing.
    servicing_state: Option<servicing::ServicingInitState>,
    /// Perform boot initialization tasks such as protecting VTL2 memory.
    boot_init: bool,
    /// Environment configuration.
    env_cfg: UnderhillEnvCfg,
    /// Remote console configuration for VNC support.
    remote_console_cfg: UnderhillRemoteConsoleCfg,
    /// VTL0 debugger requests.
    debugger_rpc: Option<mesh::Receiver<vmm_core_defs::debug_rpc::DebugRequest>>,
    /// Channel to send a prepare for shutdown request to the control process.
    /// This is used before sending a message to the host that will result in an
    /// unclean termination of the VM (such as guest-requested power state
    /// transitions, triple faults, and host-driven VTL2 servicing).
    control_send: mesh::Sender<ControlRequest>,
}

async fn read_device_platform_settings(
    get_client: &GuestEmulationTransportClient,
) -> anyhow::Result<DevicePlatformSettings> {
    let dps = get_client
        .device_platform_settings()
        .await
        .context("failed to get device platform settings")?;

    // TODO: figure out if we really need to trace this. These are too long for
    // the Underhill trace buffer.
    tracing::info!("device platform settings {:?}", dps);

    Ok(dps)
}

#[derive(Error, Debug)]
pub enum NetworkSettingsError {
    #[error("VF Manager already exists for interface id: {0}")]
    VFManagerExists(Guid),
    #[error("VF Manager does not exist for interface id: {0}")]
    VFManagerMissing(Guid),
    #[error("Network Settings missing")]
    NetworkSettingsMissing,
    #[error("RuntimeSavedState missing for interface id: {0}")]
    RuntimeSavedStateMissing(Guid),
}

#[derive(Inspect)]
struct UhVmNetworkSettings {
    #[inspect(skip)]
    nics: Vec<(Guid, SpawnedUnit<ChannelUnit<netvsp::Nic>>)>,
    #[inspect(iter_by_key)]
    vf_managers: HashMap<Guid, Arc<HclNetworkVFManager>>,
    #[inspect(skip)]
    get_client: GuestEmulationTransportClient,
    #[inspect(skip)]
    vp_count: usize,
    #[inspect(skip)]
    dma_mode: net_mana::GuestDmaMode,
}

impl UhVmNetworkSettings {
    async fn shutdown_vf_devices(
        &mut self,
        vf_managers: &mut Vec<(Guid, Arc<HclNetworkVFManager>)>,
        remove_vtl0_vf: bool,
        keep_vf_alive: bool,
    ) {
        // Notify VF managers of shutdown so that the subsequent teardown of
        // the NICs does not modify VF state.
        let mut vf_managers = vf_managers
            .drain(..)
            .map(move |(instance_id, manager)| {
                (
                    instance_id,
                    Arc::into_inner(manager)
                        .unwrap()
                        .shutdown_begin(remove_vtl0_vf),
                )
            })
            .collect::<Vec<(Guid, HclNetworkVFManagerShutdownInProgress)>>();

        // Collect the instance_id of every vf_manager being shutdown
        let instance_ids: Vec<Guid> = vf_managers
            .iter()
            .map(|(instance_id, _)| *instance_id)
            .collect();

        // Only remove the vmbus channels and NICs from the VF Managers
        let mut nic_channels = Vec::new();
        let mut i = 0;
        while i < self.nics.len() {
            if instance_ids.contains(&self.nics[i].0) {
                let val = self.nics.remove(i);
                nic_channels.push(val);
            } else {
                i += 1;
            }
        }

        for instance_id in instance_ids {
            if !nic_channels.iter().any(|(id, _)| *id == instance_id) {
                tracing::error!(
                    "No vmbus channel found that matches VF Manager instance_id: {instance_id}"
                );
            }
        }

        // Close vmbus channels and drop all of the NICs.
        let mut endpoints: Vec<_> = join_all(nic_channels.drain(..).map(
            |(instance_id, channel)| async move {
                async {
                    let nic = channel.remove().await.revoke().await;
                    nic.shutdown()
                }
                .instrument(tracing::info_span!("nic_shutdown", %instance_id))
                .await
            },
        ))
        .await;

        let shutdown_vfs = join_all(vf_managers.drain(..).map(
            |(instance_id, mut manager)| async move {
                manager
                    .complete(keep_vf_alive)
                    .instrument(tracing::info_span!("vf_manager_shutdown", %instance_id))
                    .await
            },
        ));
        let run_endpoints = async {
            loop {
                let _ = endpoints
                    .iter_mut()
                    .map(|endpoint| endpoint.wait_for_endpoint_action())
                    .collect::<Vec<_>>()
                    .race()
                    .await;
            }
        };
        // Complete shutdown on the VFs. Process events on the endpoints to
        // allow for proper shutdown.
        let _ = (shutdown_vfs, run_endpoints).race().await;
    }

    async fn new_underhill_nic(
        &mut self,
        nic_config: NicConfig,
        vps_count: usize,
        get_client: GuestEmulationTransportClient,
        driver_source: &VmTaskDriverSource,
        uevent_listener: &UeventListener,
        servicing_netvsp_state: &Option<Vec<crate::emuplat::netvsp::SavedState>>,
        shared_vis_pages_pool: &Option<PagePool>,
        partition: Arc<UhPartition>,
        state_units: &StateUnits,
        tp: &AffinitizedThreadpool,
        vmbus_server: &Option<VmbusServerHandle>,
    ) -> anyhow::Result<RuntimeSavedState> {
        let instance_id = nic_config.instance_id;
        let nic_max_sub_channels = nic_config
            .max_sub_channels
            .unwrap_or(MAX_SUBCHANNELS_PER_VNIC)
            .min(vps_count as u16);

        let (vf_manager, endpoints, save_state) = HclNetworkVFManager::new(
            nic_config.instance_id,
            nic_config.pci_id,
            nic_config.subordinate_instance_id,
            get_client,
            driver_source,
            uevent_listener,
            vps_count as u32,
            nic_max_sub_channels,
            servicing_netvsp_state,
            vfio_dma_buffer(shared_vis_pages_pool, format!("nic_{}", instance_id))
                .context("creating vfio dma buffer")?,
            self.dma_mode,
        )
        .await?;

        let ready_ports = Arc::new(futures::lock::Mutex::new(
            (0..endpoints.len()).map(|_| false).collect::<Vec<bool>>(),
        ));
        let vf_manager = Arc::new(vf_manager);
        for (
            i,
            HclNetworkVFManagerEndpointInfo {
                adapter_index,
                mac_address,
                endpoint,
            },
        ) in endpoints.into_iter().enumerate()
        {
            let vmbus_instance_id = {
                let m = mac_address.to_bytes();
                // Some guest behaviors requires the nic interfaces to be enumerated in a
                // particular order. vmbus channel offers are by default sorted using the
                // instance id. Leverage that to sort the network offers based on the
                // vport index.
                Guid {
                    data1: 0xf8615163, // keeping it same as netvsp `interface_id:data1` for ease of search.
                    data2: i as u16,
                    data3: 1 << 12, // type 1 GUID
                    data4: [0x20, 0, m[0], m[1], m[2], m[3], m[4], m[5]], // variant 2
                }
            };
            let p = partition.clone();
            let get_guest_os_id = move || -> HvGuestOsId { p.vtl0_guest_os_id() };

            let mut nic_builder = netvsp::Nic::builder()
                .limit_ring_buffer(true)
                .get_guest_os_id(Box::new(get_guest_os_id))
                .max_queues(nic_max_sub_channels);
            let ready_ports = ready_ports.clone();
            nic_builder = nic_builder.virtual_function(
                vf_manager
                    .clone()
                    .create_function(move |cur_state| {
                        let ready_ports = ready_ports.clone();
                        Box::pin(async move {
                            let mut locked_ready = ready_ports.lock().await;
                            locked_ready[i] = true;
                            // If all ports are ready, offer the VTL0 VF device. Once the device is offered, leave
                            // it in the guest until it is completely unused.
                            if locked_ready.iter().all(|cur| *cur != cur_state) {
                                !cur_state
                            } else {
                                cur_state
                            }
                        })
                    })
                    .await?,
            );
            let nic = nic_builder.build(
                driver_source,
                vmbus_instance_id,
                endpoint,
                mac_address,
                adapter_index,
            );

            let channel = offer_channel_unit(
                tp,
                state_units,
                vmbus_server
                    .as_ref()
                    .context("networking requires vmbus redirection to be configured")?,
                nic,
            )
            .await
            .context("failed to offer netvsp channel")?;

            self.nics.push((instance_id, channel));
        }

        self.vf_managers.insert(instance_id, vf_manager);
        Ok(save_state)
    }
}

#[async_trait]
impl LoadedVmNetworkSettings for UhVmNetworkSettings {
    async fn modify_network_settings(
        &mut self,
        instance_id: Guid,
        subordinate_instance_id: Option<Guid>,
    ) -> anyhow::Result<()> {
        let vf_manager = self
            .vf_managers
            .get(&instance_id)
            .context(format!("unrecognized accelerated network ID {instance_id}"))?;
        vf_manager
            .update_vtl0_instance_id(subordinate_instance_id, self.get_client.clone())
            .await
    }

    async fn add_network(
        &mut self,
        instance_id: Guid,
        subordinate_instance_id: Option<Guid>,
        max_sub_channels: Option<u16>,
        threadpool: &AffinitizedThreadpool,
        uevent_listener: &UeventListener,
        servicing_netvsp_state: &Option<Vec<crate::emuplat::netvsp::SavedState>>,
        shared_vis_pages_pool: &Option<PagePool>,
        partition: Arc<UhPartition>,
        state_units: &StateUnits,
        vmbus_server: &Option<VmbusServerHandle>,
    ) -> anyhow::Result<RuntimeSavedState> {
        if self.vf_managers.contains_key(&instance_id) {
            return Err(NetworkSettingsError::VFManagerExists(instance_id).into());
        }

        let mut ctx = CancelContext::new().with_timeout(Duration::from_secs(5));
        let pci_id = ctx
            .until_cancelled(wait_for_mana(uevent_listener, &instance_id))
            .await
            .context("cancelled waiting for mana devices")??;

        let nic_config = NicConfig {
            pci_id,
            instance_id,
            subordinate_instance_id,
            max_sub_channels,
        };

        let driver_source = VmTaskDriverSource::new(ThreadpoolBackend::new(threadpool.clone()));
        let save_state = self
            .new_underhill_nic(
                nic_config,
                self.vp_count,
                self.get_client.clone(),
                &driver_source,
                uevent_listener,
                servicing_netvsp_state,
                shared_vis_pages_pool,
                partition,
                state_units,
                threadpool,
                vmbus_server,
            )
            .await?;

        Ok(save_state)
    }

    async fn remove_network(&mut self, instance_id: Guid) -> anyhow::Result<()> {
        let vf_manager = self
            .vf_managers
            .remove_entry(&instance_id)
            .ok_or(NetworkSettingsError::VFManagerMissing(instance_id));

        self.shutdown_vf_devices(&mut vec![vf_manager.unwrap()], true, false)
            .await;
        Ok(())
    }

    async fn unload_for_servicing(&mut self) {
        let mut vf_managers: Vec<(Guid, Arc<HclNetworkVFManager>)> =
            self.vf_managers.drain().collect();
        self.shutdown_vf_devices(&mut vf_managers, false, true)
            .await;
    }

    async fn prepare_for_hibernate(&self, rollback: bool) {
        // Remove any accelerated devices before notifying the guest to hibernate.
        let result = join_all(
            self.vf_managers
                .values()
                .map(|vf_manager| vf_manager.hide_vtl0_instance(!rollback)),
        )
        .await
        .into_iter()
        .collect::<anyhow::Result<Vec<_>>>();
        if let Err(err) = result {
            tracing::error!(
                error = err.as_ref() as &dyn std::error::Error,
                rollback,
                "Failed preparing accelerated network devices for hibernate"
            );
        }
    }

    async fn packet_capture(
        &self,
        mut params: PacketCaptureParams<Socket>,
    ) -> anyhow::Result<PacketCaptureParams<Socket>> {
        for manager in self.vf_managers.values() {
            params = manager.packet_capture(params).await?;
        }
        Ok(params)
    }
}

/// The final vtl0 memory layout computed from different inputs.
struct BuiltVtl0MemoryLayout {
    /// The vtl0 memory map including igvm types.
    vtl0_memory_map: Vec<(MemoryRangeWithNode, MemoryMapEntryType)>,
    /// The vtl0 memory layout.
    vtl0_memory_layout: MemoryLayout,
    /// The memory reserved for shared visibility pool allocations by VTL2.
    shared_pool: Vec<MemoryRangeWithNode>,
    /// The complete memory layout which includes vtl0 memory and the shared
    /// pool. This should never be reported to vtl0, but is used to build the
    /// correct virtstack views of memory for devices for DMA.
    complete_memory_layout: MemoryLayout,
}

/// Build the VTL0 memory map after carving out any memory requested for shared
/// visibility memory to be used by VTL2.
fn build_vtl0_memory_layout(
    vtl0_memory_map: Vec<(MemoryRangeWithNode, MemoryMapEntryType)>,
    mmio: &[MemoryRange],
    mut shared_pool_size: u64,
    physical_address_size: u8,
) -> anyhow::Result<BuiltVtl0MemoryLayout> {
    // Allocate shared_pool memory starting from the last (top of memory)
    // continuing downward until the size is covered.
    //
    // Note that we must only allocate from memory entries that are actually
    // ram, not reserved or pmem. Keep track of the ranges that are skipped to
    // re-add to the memory map later.
    let mut filtered_vtl0_memory_map = vtl0_memory_map.clone();
    let mut skipped = Vec::new();
    let mut shared_pool = Vec::new();
    while shared_pool_size != 0 {
        let (last, last_typ) = filtered_vtl0_memory_map.last_mut().with_context(|| {
            format!(
                "unable to allocate shared_pool of size {shared_pool_size} from VTL0 memory map"
            )
        })?;

        if *last_typ != MemoryMapEntryType::MEMORY {
            skipped.push(filtered_vtl0_memory_map.pop().expect("is element"));
            continue;
        }

        if last.range.len() > shared_pool_size {
            // Split this memory range, with the top being given to the shared
            // pool and the remainder back to VTL0.
            let shared_start = last.range.end() - shared_pool_size;
            let vtl0 = MemoryRangeWithNode {
                range: MemoryRange::new(last.range.start()..shared_start),
                vnode: last.vnode,
            };

            shared_pool.push(MemoryRangeWithNode {
                range: MemoryRange::new(shared_start..last.range.end()),
                vnode: last.vnode,
            });
            *last = vtl0;
            break;
        } else {
            shared_pool_size -= last.range.len();
            shared_pool.push(last.clone());
            filtered_vtl0_memory_map.pop();
        }
    }

    // Skipped entries are added in reverse order to maintain the sorted list.
    for entry in skipped.into_iter().rev() {
        filtered_vtl0_memory_map.push(entry);
    }

    // TODO: SGX ranges get reported as memory here. Correct or not? Probably should remove?
    let memory = filtered_vtl0_memory_map
        .iter()
        .map(|(entry, _typ)| entry.clone())
        .collect::<Vec<_>>();

    tracing::info!(physical_address_size, "physical address size");

    let vtl0_memory_layout = MemoryLayout::new_from_ranges(physical_address_size, &memory, mmio)
        .context("invalid memory layout")?;

    let complete_memory = vtl0_memory_map
        .iter()
        .map(|(entry, _typ)| entry.clone())
        .collect::<Vec<_>>();
    let complete_memory_layout =
        MemoryLayout::new_from_ranges(physical_address_size, &complete_memory, mmio)
            .context("invalid complete memory layout")?;

    tracing::info!(
        vtl0_ram = vtl0_memory_layout
            .ram()
            .iter()
            .map(|r| r.range.to_string())
            .collect::<Vec<String>>()
            .join(", "),
        "vtl0 ram"
    );

    tracing::info!(
        vtl0_mmio = vtl0_memory_layout
            .mmio()
            .iter()
            .map(|r| r.to_string())
            .collect::<Vec<String>>()
            .join(", "),
        "vtl0 mmio"
    );

    Ok(BuiltVtl0MemoryLayout {
        vtl0_memory_map: filtered_vtl0_memory_map,
        vtl0_memory_layout,
        shared_pool,
        complete_memory_layout,
    })
}

fn round_up_to_2mb(bytes: u64) -> u64 {
    (bytes + (2 * 1024 * 1024) - 1) & !((2 * 1024 * 1024) - 1)
}

fn vfio_dma_buffer(
    shared_vis_pages_pool: &Option<PagePool>,
    device_name: String,
) -> anyhow::Result<Arc<dyn VfioDmaBuffer>> {
    shared_vis_pages_pool
        .as_ref()
        .map(|p| -> anyhow::Result<Arc<dyn VfioDmaBuffer>> {
            p.allocator(device_name)
                .map(|alloc| Arc::new(alloc) as Arc<dyn VfioDmaBuffer>)
        })
        .unwrap_or(Ok(Arc::new(LockedMemorySpawner)))
}

#[cfg_attr(guest_arch = "aarch64", allow(dead_code))]
fn new_x86_topology(
    cpus: &[bootloader_fdt_parser::Cpu],
    x2apic: vm_topology::processor::x86::X2ApicState,
) -> anyhow::Result<ProcessorTopology<vm_topology::processor::x86::X86Topology>> {
    let vps = {
        let mut vps = cpus
            .iter()
            .enumerate()
            .map(|(vp_index, cpu)| vm_topology::processor::x86::X86VpInfo {
                base: VpInfo {
                    vp_index: VpIndex::new(vp_index as u32),
                    vnode: cpu.vnode,
                },
                apic_id: cpu.reg as u32,
            })
            .collect::<Vec<_>>();
        vps.sort_by_key(|vp| vp.base.vp_index);
        vps
    };

    // TODO SNP: Topology information should probably be passed in via device
    // params. The topology needs to also be validated.
    TopologyBuilder::from_host_topology()
        .context("failed to build topology from host")?
        .x2apic(x2apic)
        .build_with_vp_info(vps)
        .context("failed to construct the processor topology")
}

#[cfg_attr(guest_arch = "x86_64", allow(dead_code))]
fn new_aarch64_topology(
    gic: GicInfo,
    cpus: &[bootloader_fdt_parser::Cpu],
) -> anyhow::Result<ProcessorTopology<vm_topology::processor::aarch64::Aarch64Topology>> {
    // TODO SMP: Query the MT property from the host topology somehow. Device Tree
    // doesn't specify that.
    let gic_redistributors_base = gic.gic_redistributors_base;
    TopologyBuilder::new_aarch64(gic)
        .vps_per_socket(cpus.len() as u32)
        .build_with_vp_info(cpus.iter().enumerate().map(|(vp_index, cpu)| {
            let mpidr = aarch64defs::MpidrEl1::from(
                cpu.reg & u64::from(aarch64defs::MpidrEl1::AFFINITY_MASK),
            )
            .with_res1_31(true)
            .with_u(cpus.len() == 1);
            vm_topology::processor::aarch64::Aarch64VpInfo {
                base: VpInfo {
                    vp_index: VpIndex::new(vp_index as u32),
                    vnode: cpu.vnode,
                },
                mpidr,
                gicr: gic_redistributors_base
                    + vp_index as u64 * aarch64defs::GIC_REDISTRIBUTOR_SIZE,
            }
        }))
        .context("failed to construct the processor topology")
}

/// Run the underhill specific worker entrypoint.
async fn new_underhill_vm(
    get_spawner: impl Spawn,
    tp: &AffinitizedThreadpool,
    early_init_driver: LocalDriver,
    params: UhVmParams,
) -> anyhow::Result<LoadedVm> {
    let UhVmParams {
        mut get_client,
        dps,
        servicing_state,
        boot_init,
        env_cfg,
        remote_console_cfg,
        debugger_rpc,
        control_send,
    } = params;

    if let Ok(kernel_boot_time) = std::env::var("KERNEL_BOOT_TIME") {
        if let Ok(kernel_boot_time_ns) = kernel_boot_time.parse::<u64>() {
            tracing::info!(kernel_boot_time_ns, "kernel boot time");
        }
    }

    // Read the initial configuration from the IGVM parameters.
    let (runtime_params, measured_vtl2_info) =
        crate::loader::vtl2_config::read_vtl2_params().context("failed to read load parameters")?;

    let isolation = match runtime_params.parsed_openhcl_boot().isolation {
        bootloader_fdt_parser::IsolationType::None => virt::IsolationType::None,
        bootloader_fdt_parser::IsolationType::Vbs => virt::IsolationType::Vbs,
        bootloader_fdt_parser::IsolationType::Snp => virt::IsolationType::Snp,
        bootloader_fdt_parser::IsolationType::Tdx => virt::IsolationType::Tdx,
    };

    let hardware_isolated = isolation.is_hardware_isolated();

    let driver_source = VmTaskDriverSource::new(ThreadpoolBackend::new(tp.clone()));

    let is_restoring = servicing_state.is_some();
    let servicing_state = OptionServicingInitState::from(servicing_state);

    assert!(
        !(is_restoring && isolation.is_isolated()),
        "restoring an isolated VM is not yet supported"
    );

    if let Some(Some(servicing::FlushLogsResult { duration_us, error })) =
        servicing_state.flush_logs_result
    {
        if let Some(error) = error {
            tracing::error!(duration_us, error, "flush logs result")
        } else {
            tracing::info!(duration_us, "flush logs result")
        }
    }

    let uevent_listener =
        Arc::new(UeventListener::new(tp.driver(0)).context("failed to start uevent listener")?);

    let use_mmio_hypercalls = dps.general.always_relay_host_mmio;
    // TODO: Centralize cpuid based feature determination.
    #[cfg(guest_arch = "x86_64")]
    let use_mmio_hypercalls = use_mmio_hypercalls
        || hardware_isolated && {
            let result =
                safe_intrinsics::cpuid(hvdef::HV_CPUID_FUNCTION_MS_HV_ENLIGHTENMENT_INFORMATION, 0);
            hvdef::HvEnlightenmentInformation::from(
                result.eax as u128
                    | (result.ebx as u128) << 32
                    | (result.ecx as u128) << 64
                    | (result.edx as u128) << 96,
            )
            .use_hypercall_for_mmio_access()
        };

    let boot_info = runtime_params.parsed_openhcl_boot();

    // The amount of memory required by the GET igvm_attest request
    let attestation = get_protocol::IGVM_ATTEST_MSG_MAX_SHARED_GPA as u64 * hvdef::HV_PAGE_SIZE;

    // TODO: determine actual memory usage by NVME/MANA. hardcode as 10MB
    let device_dma = 10 * 1024 * 1024;

    // Determine the amount of shared memory to reserve from VTL0.
    let shared_pool_size = match isolation {
        #[cfg(guest_arch = "x86_64")]
        virt::IsolationType::Snp => {
            let cpu_bytes = boot_info.cpus.len() as u64
                * virt_mshv_vtl::snp_shared_pages_required_per_cpu()
                * hvdef::HV_PAGE_SIZE;

            round_up_to_2mb(cpu_bytes + device_dma + attestation)
        }
        #[cfg(guest_arch = "x86_64")]
        virt::IsolationType::Tdx => {
            let cpu_bytes = boot_info.cpus.len() as u64
                * virt_mshv_vtl::tdx_shared_pages_required_per_cpu()
                * hvdef::HV_PAGE_SIZE;

            round_up_to_2mb(cpu_bytes + device_dma + attestation)
        }
        _ if env_cfg.enable_shared_visibility_pool => round_up_to_2mb(device_dma + attestation),
        _ => 0,
    };

    // Construct the VTL0 memory map by filtering out non-VTL0 ranges.
    let vtl0_memory_map = runtime_params
        .partition_memory_map()
        .iter()
        .filter_map(|entry| match entry {
            bootloader_fdt_parser::AddressRange::Memory(memory) => {
                if memory.vtl_usage == MemoryVtlType::VTL0 {
                    Some((memory.range.clone(), memory.igvm_type))
                } else {
                    None
                }
            }
            _ => None,
        })
        .collect::<Vec<_>>();

    #[cfg(guest_arch = "aarch64")]
    let physical_address_size = boot_info
        .physical_address_bits
        .context("bootloader did not provide physical address size")?;

    #[cfg(guest_arch = "x86_64")]
    let physical_address_size =
        virt::x86::max_physical_address_size_from_cpuid(&|leaf, sub_leaf| {
            let result = safe_intrinsics::cpuid(leaf, sub_leaf);
            [result.eax, result.ebx, result.ecx, result.edx]
        });

    let BuiltVtl0MemoryLayout {
        vtl0_memory_map,
        vtl0_memory_layout: mem_layout,
        shared_pool,
        complete_memory_layout,
    } = build_vtl0_memory_layout(
        vtl0_memory_map,
        &boot_info.vtl0_mmio,
        shared_pool_size,
        physical_address_size,
    )?;

    let hide_isolation = isolation.is_isolated() && env_cfg.hide_isolation;

    // Determine if x2apic is supported so that the topology matches
    // reality.
    //
    // We don't know if x2apic is forced on, but currently it doesn't really
    // matter because the topology's initial x2apic state is not currently
    // used in Underhill.
    //
    // FUTURE: consider having Underhill decide whether x2apic is enabled at
    // boot rather than allowing the host to make that decision. This would
    // just require Underhill setting the apicbase register on the VPs
    // before start.
    //
    // TODO: centralize cpuid querying logic.
    #[cfg(guest_arch = "x86_64")]
    let x2apic = if isolation.is_hardware_isolated() && !hide_isolation {
        // For hardware CVMs, always enable x2apic support at boot.
        vm_topology::processor::x86::X2ApicState::Enabled
    } else if safe_intrinsics::cpuid(x86defs::cpuid::CpuidFunction::VersionAndFeatures.0, 0).ecx
        & (1 << 21)
        != 0
    {
        vm_topology::processor::x86::X2ApicState::Supported
    } else {
        vm_topology::processor::x86::X2ApicState::Unsupported
    };

    #[cfg(guest_arch = "x86_64")]
    let processor_topology = new_x86_topology(&boot_info.cpus, x2apic)
        .context("failed to construct the processor topology")?;

    #[cfg(guest_arch = "aarch64")]
    let processor_topology = new_aarch64_topology(
        boot_info
            .gic
            .context("did not get gic state from bootloader")?,
        &boot_info.cpus,
    )
    .context("failed to construct the processor topology")?;

    let mut with_vmbus: bool = false;
    let mut with_vmbus_relay = false;
    if dps.general.vmbus_redirection_enabled {
        with_vmbus = true;
        // If the guest is isolated but we are hiding this fact, then don't
        // start the relay--the guest will not be able to use relayed channels
        // since it will not be able to put their ring buffers in shared memory.
        with_vmbus_relay = !hide_isolation;
    }

    // also construct the VMGS nice and early, as much like the GET, it also
    // plays an important role during initial bringup
    let (vmgs_disk_metadata, mut vmgs) = match servicing_state.vmgs {
        Some((vmgs_state, vmgs_get_meta_state)) => {
            // fast path, with zero .await calls
            let disk = disk_get_vmgs::GetVmgsDisk::restore_with_meta(
                get_client.clone(),
                vmgs_get_meta_state,
            )
            .context("failed to open VMGS disk")?;
            (
                disk.save_meta(),
                Vmgs::open_from_saved(Disk::new(disk).context("invalid vmgs disk")?, vmgs_state),
            )
        }
        None => {
            let disk = disk_get_vmgs::GetVmgsDisk::new(get_client.clone())
                .instrument(tracing::info_span!("vmgs_get_storage"))
                .await
                .context("failed to get VMGS client")?;

            let meta = disk.save_meta();
            let disk = Disk::new(disk).context("invalid vmgs disk")?;

            let vmgs = if !env_cfg.reformat_vmgs {
                match Vmgs::open(disk.clone())
                    .instrument(tracing::info_span!("vmgs_open"))
                    .await
                {
                    Ok(vmgs) => Some(vmgs),
                    Err(vmgs::Error::EmptyFile) if !is_restoring => {
                        tracing::info!("empty vmgs file, formatting");
                        None
                    }
                    Err(err) => {
                        let event_log_id = match err {
                            // The data store format is invalid or not supported.
                            vmgs::Error::InvalidFormat(_) => EventLogId::VMGS_INVALID_FORMAT,
                            // The data store is corrupted.
                            vmgs::Error::CorruptFormat(_) => EventLogId::VMGS_CORRUPT_FORMAT,
                            // All other errors
                            _ => EventLogId::VMGS_INIT_FAILED,
                        };

                        get_client.event_log_fatal(event_log_id).await;
                        return Err(err).context("fatal VMGS initialization error")?;
                    }
                }
            } else {
                tracing::info!("formatting vmgs file on request");
                None
            };

            let vmgs = if let Some(vmgs) = vmgs {
                vmgs
            } else {
                Vmgs::format_new(disk)
                    .instrument(tracing::info_span!("vmgs_format"))
                    .await
                    .context("failed to format vmgs")?
            };
            (meta, vmgs)
        }
    };

    // Determine if the VTL0 alias map is in use.
    let vtl0_alias_map_bit =
        runtime_params
            .parsed_openhcl_boot()
            .vtl0_alias_map
            .filter(|&alias_map| {
                // TODO: Kernel won't support bits greater than 48. Need 5 level paging
                //       or some other kernel changes. If possible, would be good to not
                //       require 5 level paging and just further extend valid bits.
                if alias_map <= 1 << 48 {
                    tracing::info!(alias_map, "enabling alias map");
                    true
                } else {
                    // BUGBUG: This needs to be fixed, but allow it with just an error
                    // log for now.
                    tracing::error!(alias_map, "alias map bit larger than supported");
                    false
                }
            });

    let vtom = measured_vtl2_info.vtom_offset_bit.map(|n| 1u64 << n);

    assert_eq!(
        vtom.is_some(),
        hardware_isolated,
        "vtom must be present if and only if hardware isolation is enabled"
    );

    // Construct the underhill partition instance. This contains much of the configuration of the guest deposited by
    // the host, along with additional device configuration and transports.
    let params = UhPartitionNewParams {
        lower_vtl_memory_layout: &mem_layout,
        isolation,
        topology: &processor_topology,
        cvm_cpuid_info: runtime_params.cvm_cpuid_info(),
        snp_secrets: runtime_params.snp_secrets(),
        env_cvm_guest_vsm: env_cfg.cvm_guest_vsm,
        vtom,
        handle_synic: with_vmbus,
        no_sidecar_hotplug: env_cfg.no_sidecar_hotplug,
        use_mmio_hypercalls,
        intercept_debug_exceptions: env_cfg.gdbstub,
        hide_isolation,
    };

    let proto_partition = UhProtoPartition::new(params, |cpu| tp.driver(cpu).clone())
        .context("failed to create prototype partition")?;

    let gm = underhill_mem::init(&underhill_mem::Init {
        tp,
        processor_topology: &processor_topology,
        isolation,
        vtl0_alias_map_bit,
        vtom,
        mem_layout: &mem_layout,
        complete_memory_layout: &complete_memory_layout,
        boot_init,
        shared_pool: &shared_pool,
        maximum_vtl: if proto_partition.guest_vsm_available() {
            Vtl::Vtl1
        } else {
            Vtl::Vtl0
        },
        vtl2_memory: runtime_params.vtl2_memory_map(),
        accepted_regions: measured_vtl2_info.accepted_regions(),
    })
    .await
    .context("failed to initialize memory")?;

    // Devices in hardware isolated VMs default to accessing only shared memory,
    // since that is what the guest expects--it will double buffer memory to be
    // DMAed through a shared memory pool.
    //
    // When hiding isolation, allow devices to access all memory, since that's
    // the only option: the guest won't and can't transition anything to shared.
    //
    // For non-isolated VMs, there is no shared/private distinction, so devices
    // access the same memory as the guest. For software-isolated VMs, the
    // hypervisor does not allow the paravisor to observe changes to
    // shared/private state, so we have no choice but to allow devices to access
    // both.
    let device_memory = if hide_isolation || !isolation.is_hardware_isolated() {
        gm.vtl0()
    } else {
        gm.shared_memory()
            .expect("isolated VMs should have shared memory")
    };

    let mut shared_vis_pages_pool = if shared_pool_size != 0 {
        use vmcore::save_restore::SaveRestore;

        let mut pool = PagePool::new_shared_visibility_pool(
            &shared_pool,
            measured_vtl2_info
                .vtom_offset_bit
                .map(|bit| 1 << bit)
                .unwrap_or(0),
        )
        .context("failed to create shared vis page pool")?;

        if let Some(pool_state) = servicing_state.shared_pool_state.flatten() {
            pool.restore(pool_state)
                .context("failed to restore shared vis page pool")?;
        }

        Some(pool)
    } else {
        // There should be no saved state for the private pool. If there is, the
        // memory layout & shared pool size did not match the previous openhcl
        // instance.
        if servicing_state.shared_pool_state.flatten().is_some() {
            anyhow::bail!("shared pool state when shared pool was not configured");
        }

        None
    };

    // Enable the private pool which supports persisting ranges across servicing
    // for DMA devices that support save restore. Today, this is only used for
    // NVMe.
    let mut private_pool = if !runtime_params.private_pool_ranges().is_empty() {
        use vmcore::save_restore::SaveRestore;

        let ranges = runtime_params.private_pool_ranges();
        let mut pool =
            PagePool::new_private_pool(ranges).context("failed to create private pool")?;

        if let Some(pool_state) = servicing_state.private_pool_state.flatten() {
            pool.restore(pool_state)
                .context("failed to restore private pool")?;
        }

        Some(pool)
    } else {
        None
    };

    // Test with the highest VTL for which we have a GuestMemory object
    let highest_vtl_gm = gm.vtl1().unwrap_or(gm.vtl0());

    // Perform a quick validation to make sure each range is appropriately accessible.
    for range in mem_layout.ram() {
        let gpa = range.range.start();
        // Standard RAM is accessible.
        highest_vtl_gm
            .read_plain::<u8>(gpa)
            .with_context(|| format!("failed to read RAM at {gpa:#x}"))?;

        // It is not initially accessible above VTOM.
        if let Some(vtom) = vtom {
            if highest_vtl_gm.read_plain::<u8>(gpa | vtom).is_ok() {
                anyhow::bail!("RAM at {gpa:#x} is accessible above VTOM");
            }
        }
    }

    for range in &shared_pool {
        let gpa = range.range.start();
        // Shared RAM is not accessible below VTOM.
        if highest_vtl_gm.read_plain::<u8>(gpa).is_ok() {
            anyhow::bail!("shared RAM at {gpa:#x} is accessible below VTOM");
        }

        // But it is accessible above VTOM.
        if let Some(vtom) = vtom {
            highest_vtl_gm
                .read_plain::<u8>(gpa | vtom)
                .with_context(|| format!("failed to read shared RAM at {gpa:#x} above VTOM"))?;
        }
    }

    // Set the gpa allocator to GET that is required by the attestation message.
    //
    // Note that the share visibility pool takes precedence, as when isolated
    // shared memory must be used.
    if let Some(allocator) = shared_vis_pages_pool
        .as_ref()
        .map(|p| p.allocator("get".into()))
    {
        get_client.set_gpa_allocator(allocator.context("get shared memory allocator")?);
    } else if let Some(allocator) = private_pool.as_ref().map(|p| p.allocator("get".into())) {
        get_client.set_gpa_allocator(allocator.context("get private memory allocator")?);
    }

    // Create the `AttestationVmConfig` from `dps`, which will be used in
    // - stateful mode (the attestation is not suppressed)
    // - stateless mode (isolated VM with attestation suppressed)
    let attestation_vm_config = AttestationVmConfig {
        current_time: None,
        // TODO CVM: Support vmgs provisioning config
        root_cert_thumbprint: String::new(),
        console_enabled: dps.general.com1_enabled
            || dps.general.com2_enabled
            || dps.general.com1_vmbus_redirector
            || dps.general.com2_vmbus_redirector,
        secure_boot: dps.general.secure_boot_enabled,
        tpm_enabled: dps.general.tpm_enabled,
        tpm_persisted: !dps.general.suppress_attestation.unwrap_or(false),
        vm_unique_id: dps.general.bios_guid.to_string(),
    };

    let attestation_type = match isolation {
        virt::IsolationType::Snp => AttestationType::Snp,
        virt::IsolationType::Tdx => AttestationType::Tdx,
        virt::IsolationType::None => AttestationType::Host,
        virt::IsolationType::Vbs => {
            // VBS not supported yet, fall back to the host type.
            // Raise an error message instead of aborting so that
            // we do not block VBS bringup.
            tracing::error!("VBS attestation not supported yet");
            // TODO VBS: Support VBS attestation
            AttestationType::Host
        }
    };

    // Decrypt VMGS state before the VMGS file is used for anything.
    //
    // `refresh_tpm_seeds` is a host side GSP service configuration
    // that is passed to vTPM.
    // `agent_data` and `guest_secret_key` may also be used by vTPM
    // initialization.
    let platform_attestation_data = {
        #[allow(clippy::if_same_then_else)] // clearer
        if is_restoring {
            // TODO CVM: Save and restore last returned data when live servicing is supported.
            // We also need to revisit what states should be saved and restored.
            //
            // This is an Underhill restart, so the VMGS has already been
            // restored in its unlocked state
            underhill_attestation::PlatformAttestationData {
                host_attestation_settings: underhill_attestation::HostAttestationSettings {
                    refresh_tpm_seeds: false,
                },
                agent_data: None,
                guest_secret_key: None,
            }
        } else {
            // Perform attestation by calling `initialize_platform_security`. This
            // will unlock the VMGS file internally.
            // Note that the routine will make callouts to the host via GET and receive
            // responses via shared memory, which requires both `shared_vis_pages_pool` and
            // `gm.untrusted_dma_memory` to be available.
            let suppress_attestation = dps.general.suppress_attestation.unwrap_or_default();
            if isolation.is_isolated() {
                validate_isolated_configuration(&dps)
                    .context("invalid host-provided configuration for isolated VM")?;
            }
            underhill_attestation::initialize_platform_security(
                &get_client,
                dps.general.bios_guid,
                &attestation_vm_config,
                &mut vmgs,
                attestation_type,
                suppress_attestation,
                early_init_driver,
            )
            .instrument(tracing::info_span!("initialize_platform_security"))
            .await
            .context("failed to initialize platform security")?
        }
    };

    let mut resolver = ResourceResolver::new();
    // Make the GET available for other resources.
    resolver.add_resolver(get_client.clone());

    // Spawn the VMGS client for multi-task access.
    let (vmgs_client, vmgs_handle) = spawn_vmgs_broker(get_spawner, vmgs);
    resolver.add_resolver(VmgsFileResolver::new(vmgs_client.clone()));

    // ...and then we immediately "API-slice" the fully featured `vmgs_client`
    // into smaller, more focused objects. This promotes good code hygiene and
    // predictable performance characteristics in downstream code.
    let vmgs_thin_client = vmgs_broker::VmgsThinClient::new(vmgs_client.clone());
    let vmgs_client: &dyn VmbsBrokerNonVolatileStore = &vmgs_client;

    // Read measured config from VTL0 memory. When restoring, it is already gone.
    let (firmware_type, measured_vtl0_info, load_kind) = {
        if let Some(firmware_type) = servicing_state.firmware_type {
            (firmware_type.into(), None, LoadKind::None)
        } else {
            let config = MeasuredVtl0Info::read_from_memory(gm.vtl0())
                .context("failed to read measured vtl0 info")?;
            let load_kind = if let Some(kind) = env_cfg.force_load_vtl0_image {
                tracing::info!(kind, "overriding dps load type");
                match kind.as_str() {
                    "pcat" => LoadKind::Pcat,
                    "uefi" => LoadKind::Uefi,
                    "linux" => LoadKind::Linux,
                    _ => anyhow::bail!("unexpected force load vtl0 type {kind}"),
                }
            } else {
                if dps.general.firmware_mode_is_pcat {
                    LoadKind::Pcat
                } else {
                    LoadKind::Uefi
                }
            };

            let firmware_type: FirmwareType = load_kind.into();
            (firmware_type, Some(config), load_kind)
        }
    };

    // Only advertise extended IOAPIC on non-PCAT systems.
    #[cfg(guest_arch = "x86_64")]
    let cpuid = {
        let extended_ioapic_rte = !matches!(firmware_type, FirmwareType::Pcat);
        vmm_core::cpuid::hyperv_cpuid_leaves(extended_ioapic_rte).collect::<Vec<_>>()
    };

    let emulate_apic = cfg!(guest_arch = "x86_64") && (env_cfg.emulate_apic || hardware_isolated);

    let (crash_notification_send, crash_notification_recv) = mesh::channel();

    let state_units = StateUnits::new();

    // Process VM time timers on VP 0, since that's where most of the
    // vmtime-driven device interrupts will be triggered.
    let vmtime_keeper = VmTimeKeeper::new(tp.driver(0), VmTime::from_100ns(0));
    let vmtime_source = vmtime_keeper.builder().build(tp.driver(0)).await.unwrap();
    let vmtime = state_units
        .add("vmtime")
        .spawn(&tp, |recv| {
            let mut vmtime = vmtime_keeper;
            async move {
                run_vmtime(&mut vmtime, recv).await;
                vmtime
            }
        })
        .unwrap();

    let late_params = virt_mshv_vtl::UhLateParams {
        gm: [
            gm.vtl0().clone(),
            gm.vtl1().cloned().unwrap_or(GuestMemory::empty()),
        ]
        .into(),
        shared_memory: gm.shared_memory().cloned(),
        #[cfg(guest_arch = "x86_64")]
        cpuid,
        crash_notification_send,
        emulate_apic,
        vmtime: &vmtime_source,
        isolated_memory_protector: gm.isolated_memory_protector()?,
        shared_vis_pages_pool: shared_vis_pages_pool.as_ref().map(|p| {
            p.allocator("partition".into())
                .expect("partition name should be unique")
        }),
    };

    let (partition, vps) = proto_partition
        .build(late_params)
        .instrument(tracing::info_span!("new_uh_partition"))
        .await
        .context("failed to create partition")?;

    let partition = Arc::new(partition);

    // By default, scale the max QD by the number of VPs to save memory
    // on smaller VMs, up to a QD of 256.
    // Smaller VMs have lower performance targets than larger VMs,
    // so they don't need as high a QD.
    let default_io_queue_depth = (8 * processor_topology.vp_count()).min(256);

    let mut controllers = InitialControllers::new(
        &uevent_listener,
        &dps,
        env_cfg.nvme_vfio,
        is_restoring,
        default_io_queue_depth,
    )
    .instrument(tracing::info_span!("new_initial_controllers"))
    .await
    .context("failed to merge configuration")?;

    // TODO MCR: support closed-source configuration logic for MCR device
    if env_cfg.mcr {
        use crate::dispatch::vtl2_settings_worker::UhVpciDeviceConfig;
        tracing::info!("Instantiating The MCR Device");
        const MCR_INSTANCE_ID: Guid = Guid::from_static_str("07effd8f-7501-426c-a947-d8345f39113d");

        let res = UhVpciDeviceConfig {
            instance_id: MCR_INSTANCE_ID,
            resource: mcr_resources::McrControllerHandle {
                instance_id: MCR_INSTANCE_ID,
            }
            .into_resource(),
        };
        controllers.vpci_devices.push(res);
    } else {
        tracing::info!("Not Instantiating The MCR Device");
    }

    let (halt_vps, halt_request_recv) = Halt::new();
    let halt_vps = Arc::new(halt_vps);

    resolver.add_resolver(vmm_core::platform_resolvers::HaltResolver(halt_vps.clone()));

    let bounce_buffer_tracker = {
        let size = {
            if let Some(vtl2_settings) = dps.general.vtl2_settings.as_ref() {
                vtl2_settings.fixed.max_bounce_buffer_pages.unwrap_or(2048)
            } else {
                // 8Mb maximum which is the Azure limit for unaligned IOs
                2048
            }
        } as _;

        Arc::new(scsi_buffers::BounceBufferTracker::new(
            size,
            processor_topology.vp_count() as usize,
        ))
    };

    // ARM64 always bounces, as the OpenHCL kernel does not have access to VTL0
    // pages. Necessary until #273 is resolved.
    //
    // Similarly, when hiding isolation from the guest, we must bounce because
    // the guest buffers are in private memory, which the kernel does not have
    // access to.
    let always_bounce = cfg!(guest_arch = "aarch64") || hide_isolation;
    resolver.add_async_resolver::<DiskHandleKind, _, OpenBlockDeviceConfig, _>(
        BlockDeviceResolver::new(
            Arc::new(tp.clone()),
            Some(uevent_listener.clone()),
            bounce_buffer_tracker,
            always_bounce,
        ),
    );

    let periodic_telemetry_task = tp.spawn(
        "periodic_telemetry_collection",
        crate::inspect_proc::periodic_telemetry_task(driver_source.simple()),
    );

    let nvme_manager = if env_cfg.nvme_vfio {
        let shared_vis_pool_spawner = shared_vis_pages_pool
            .as_ref()
            .map(|p| p.allocator_spawner());

        let private_pool_spanwer = private_pool.as_ref().map(|p| p.allocator_spawner());

        let save_restore_supported = shared_vis_pool_spawner.is_some() || private_pool.is_some();
        let vfio_dma_buffer_spawner = Box::new(
            move |device_id: String| -> anyhow::Result<Arc<dyn VfioDmaBuffer>> {
                shared_vis_pool_spawner
                    .as_ref()
                    .map(|spawner| {
                        spawner
                            .allocator(device_id.clone())
                            .map(|alloc| Arc::new(alloc) as _)
                    })
                    .unwrap_or_else(|| {
                        private_pool_spanwer
                            .as_ref()
                            .map(|spawner| {
                                spawner
                                    .allocator(device_id.clone())
                                    .map(|alloc| Arc::new(alloc) as _)
                            })
                            .unwrap_or(Ok(Arc::new(LockedMemorySpawner) as _))
                    })
            },
        );

        let manager = NvmeManager::new(
            &driver_source,
            processor_topology.vp_count(),
            vfio_dma_buffer_spawner,
            save_restore_supported,
            servicing_state.nvme_state.unwrap_or(None),
        );

        resolver.add_async_resolver::<DiskHandleKind, _, NvmeDiskConfig, _>(NvmeDiskResolver::new(
            manager.client().clone(),
        ));

        Some(manager)
    } else {
        None
    };

    let initial_generation_id = match dps.general.generation_id.map(u128::from_ne_bytes) {
        Some(0) | None => {
            let mut gen_id = [0; 16];
            tracing::trace!("Generation ID uninitialized by host.");
            getrandom::getrandom(&mut gen_id).expect("rng failure");
            gen_id
        }
        Some(n) => n.to_ne_bytes(),
    };

    // TODO: move to instantiate via a resource.
    let rtc_time_source = ArcMutexUnderhillLocalClock(Arc::new(Mutex::new(
        UnderhillLocalClock::new(
            get_client.clone(),
            vmgs_client
                .as_non_volatile_store(vmgs::FileId::RTC_SKEW, false)
                .context("failed to instantiate RTC skew store")?,
            servicing_state.emuplat.rtc_local_clock,
        )
        .await
        .context("failed to initialize UnderhillLocalClock emuplat")?,
    )));

    #[cfg(guest_arch = "x86_64")]
    let mut deps_hyperv_firmware_pcat = None;
    #[cfg(not(guest_arch = "x86_64"))]
    let deps_hyperv_firmware_pcat = None;

    let mut deps_hyperv_firmware_uefi = None;
    match firmware_type {
        #[cfg(not(guest_arch = "x86_64"))]
        FirmwareType::Pcat => {
            panic!("Not supported");
        }
        #[cfg(guest_arch = "x86_64")]
        FirmwareType::Pcat => {
            let acpi_builder = AcpiTablesBuilder {
                processor_topology: &processor_topology,
                mem_layout: &mem_layout,
                cache_topology: None,
                with_ioapic: true, // underhill always runs with ioapic
                with_pic: true,    // pcat always runs with pic and pit
                with_pit: true,
                with_psp: dps.general.psp_enabled,
                pm_base: PM_BASE,
                acpi_irq: SYSTEM_IRQ_ACPI,
            };

            let config = firmware_pcat::config::PcatBiosConfig {
                processor_topology: processor_topology.clone(),
                mem_layout: mem_layout.clone(),
                srat: acpi_builder.build_srat(),
                hibernation_enabled: dps.general.hibernation_enabled,
                initial_generation_id,
                boot_order: dps.general.pcat_boot_device_order.map(|e| {
                    use firmware_pcat::config::BootDevice;
                    use firmware_pcat::config::BootDeviceStatus;
                    use guest_emulation_transport::api::platform_settings::PcatBootDevice;

                    let kind = match e {
                        PcatBootDevice::Floppy => BootDevice::Floppy,
                        PcatBootDevice::Optical => BootDevice::Optical,
                        PcatBootDevice::HardDrive => BootDevice::HardDrive,
                        PcatBootDevice::Network => BootDevice::Network,
                    };

                    // TODO: Correctly mark if devices are attached or not.
                    BootDeviceStatus {
                        kind,
                        attached: true,
                    }
                }),
                num_lock_enabled: dps.general.num_lock_enabled,
                smbios: firmware_pcat::config::SmbiosConstants {
                    bios_guid: dps.general.bios_guid,
                    system_serial_number: dps.smbios.serial_number.clone(),
                    base_board_serial_number: (dps.smbios).base_board_serial_number.clone(),
                    chassis_serial_number: (dps.smbios).chassis_serial_number.clone(),
                    chassis_asset_tag: (dps.smbios).chassis_asset_tag.clone(),
                    bios_lock_string: dps.smbios.bios_lock_string.clone(),
                    processor_manufacturer: dps.smbios.processor_manufacturer.clone(),
                    processor_version: dps.smbios.processor_version.clone(),
                    cpu_info_bundle: Some(firmware_pcat::config::SmbiosProcessorInfoBundle {
                        processor_family: dps.smbios.processor_family2 as u8,
                        voltage: dps.smbios.voltage,
                        external_clock: dps.smbios.external_clock,
                        max_speed: dps.smbios.max_speed,
                        current_speed: dps.smbios.current_speed,
                    }),
                },
            };

            let halt_vps = halt_vps.clone();

            deps_hyperv_firmware_pcat = Some(dev::HyperVFirmwarePcat {
                config,
                logger: Box::new(UnderhillLogger {
                    get: get_client.clone(),
                }),
                generation_id_recv: get_client
                    .take_generation_id_recv()
                    .await
                    .context("failed to get generation ID channel")?,
                rom: None,
                replay_mtrrs: Box::new(move || halt_vps.replay_mtrrs()),
            })
        }
        FirmwareType::Uefi => {
            use firmware_uefi_custom_vars::CustomVars;
            use guest_emulation_transport::api::platform_settings::SecureBootTemplateType;
            use hcl_compat_uefi_nvram_storage::HclCompatNvram;
            use vmm_core::emuplat::hcl_compat_uefi_nvram_storage::VmgsStorageBackendAdapter;

            // map the GET's template enum onto the hardcoded secureboot template type
            // TODO: will need to update this code for underhill on ARM
            let base_vars = match dps.general.secure_boot_template {
                SecureBootTemplateType::None => CustomVars::default(),
                SecureBootTemplateType::MicrosoftWindows => {
                    hyperv_secure_boot_templates::x64::microsoft_windows()
                }
                SecureBootTemplateType::MicrosoftUefiCertificateAuthority => {
                    hyperv_secure_boot_templates::x64::microsoft_uefi_ca()
                }
            };

            // check if vmgs includes custom UEFI JSON
            let custom_uefi_json_data = vmgs_client
                .as_non_volatile_store(vmgs::FileId::CUSTOM_UEFI, false)
                .context("failed to instantiate custom UEFI JSON store")?
                .restore()
                .await
                .context("failed to get custom UEFI JSON data")?;

            // obtain the final custom uefi vars by applying the delta onto
            // the base vars
            let custom_uefi_vars = match custom_uefi_json_data {
                Some(data) => {
                    let res = (|| -> Result<CustomVars, anyhow::Error> {
                        let delta = hyperv_uefi_custom_vars_json::load_delta_from_json(&data)?;
                        Ok(base_vars.apply_delta(delta)?)
                    })();

                    match res {
                        Ok(vars) => vars,
                        Err(e) => {
                            tracing::error!("Failed to load custom UEFI vars");
                            get_client
                                .event_log_fatal(EventLogId::BOOT_FAILURE_SECURE_BOOT_FAILED)
                                .await;
                            return Err(e).context("failed to load custom UEFI variables");
                        }
                    }
                }
                None => base_vars,
            };

            let config = firmware_uefi::UefiConfig {
                custom_uefi_vars,
                secure_boot: dps.general.secure_boot_enabled,
                initial_generation_id,
                use_mmio: cfg!(not(guest_arch = "x86_64")),
                command_set: if cfg!(guest_arch = "x86_64") {
                    UefiCommandSet::X64
                } else {
                    UefiCommandSet::Aarch64
                },
            };

            deps_hyperv_firmware_uefi = Some(dev::HyperVFirmwareUefi {
                config,
                logger: Box::new(UnderhillLogger {
                    get: get_client.clone(),
                }),
                nvram_storage: Box::new(HclCompatNvram::new(
                    VmgsStorageBackendAdapter(
                        vmgs_client
                            .as_non_volatile_store(vmgs::FileId::BIOS_NVRAM, true)
                            .context("failed to instantiate UEFI NVRAM store")?,
                    ),
                    Some(HclCompatNvramQuirks {
                        skip_corrupt_vars_with_missing_null_term: true,
                    }),
                )),
                generation_id_recv: get_client
                    .take_generation_id_recv()
                    .await
                    .expect("first time taking chan"),
                watchdog_platform: {
                    use crate::emuplat::watchdog::UnderhillWatchdog;

                    // UEFI watchdog doesn't persist to VMGS at this time
                    let store = EphemeralNonVolatileStore::new_boxed();

                    #[cfg(guest_arch = "x86_64")]
                    let watchdog_reset = {
                        let partition = partition.clone();
                        Box::new(move || {
                            // Unlike Hyper-V, we only send the NMI to the BSP.
                            partition.request_msi(
                                Vtl::Vtl0,
                                MsiRequest::new_x86(
                                    virt::irqcon::DeliveryMode::NMI,
                                    0,
                                    false,
                                    0,
                                    false,
                                ),
                            );
                        })
                    };
                    #[cfg(guest_arch = "aarch64")]
                    let watchdog_reset = {
                        let halt = halt_vps.clone();
                        Box::new(move || halt.halt(HaltReason::Reset))
                    };

                    Box::new(
                        UnderhillWatchdog::new(store, get_client.clone(), watchdog_reset).await?,
                    )
                },
                vsm_config: Some(Box::new(UnderhillVsmConfig {
                    partition: Arc::downgrade(&partition),
                })),
                time_source: Box::new(rtc_time_source.new_linked_clock()),
            })
        }
        FirmwareType::None => {}
    };

    let mut serial_inputs = [None, None, None, None];

    if dps.general.com1_vmbus_redirector {
        serial_inputs[0] = Some(Resource::new(
            vmbus_serial_guest::OpenVmbusSerialGuestConfig::open(
                &vmbus_serial_guest::UART_INTERFACE_INSTANCE_COM1,
            )
            .context("failed to open com1")?,
        ));
    }

    if dps.general.com2_vmbus_redirector {
        serial_inputs[1] = Some(Resource::new(
            vmbus_serial_guest::OpenVmbusSerialGuestConfig::open(
                &vmbus_serial_guest::UART_INTERFACE_INSTANCE_COM2,
            )
            .context("failed to open com2")?,
        ));
    }

    let with_serial = serial_inputs.iter().any(|transport| transport.is_some());

    if dps.general.processor_idle_enabled {
        // TODO: Will likely address along with battery task above
        tracing::warn!("processor idle emulator unsupported for underhill");
    }

    let mut input_distributor = InputDistributor::new(remote_console_cfg.input);
    resolver.add_async_resolver::<KeyboardInputHandleKind, _, MultiplexedInputHandle, _>(
        input_distributor.client().clone(),
    );
    resolver.add_async_resolver::<MouseInputHandleKind, _, MultiplexedInputHandle, _>(
        input_distributor.client().clone(),
    );

    let input_distributor = state_units
        .add("input")
        .spawn(&tp, |mut recv| async move {
            input_distributor.run(&mut recv).await;
            input_distributor
        })
        .unwrap();

    let mut ide_drives = [[None, None], [None, None]];
    let mut storvsp_ide_disks = Vec::new();
    let mut ide_io_queue_depth = None;

    if let Some(ide_config) = controllers.ide_controller {
        if firmware_type != FirmwareType::Pcat {
            anyhow::bail!("ide requires generation 1, VM is configured for generation 2");
        }

        ide_io_queue_depth = ide_config.io_queue_depth;

        for (channel, disks) in [
            (0, ide_config.primary_channel_disks),
            (1, ide_config.secondary_channel_disks),
        ] {
            for disk_cfg in disks.into_iter() {
                let drive = disk_cfg.path.drive;
                let media = match disk_cfg.guest_media {
                    GuestMedia::Dvd(device) => {
                        let scsi_dvd = resolver
                            .resolve(
                                device,
                                ResolveScsiDeviceHandleParams {
                                    driver_source: &driver_source,
                                },
                            )
                            .await?;
                        ide::DriveMedia::optical_disk(Arc::new(AtapiScsiDisk::new(scsi_dvd.0)))
                    }
                    GuestMedia::Disk {
                        disk_type,
                        read_only,
                        disk_parameters,
                    } => {
                        let disk = disk_from_disk_type(disk_type, read_only, &resolver).await?;
                        let scsi_disk = Arc::new(scsidisk::SimpleScsiDisk::new(
                            disk.clone(),
                            disk_parameters.unwrap_or_default(),
                        ));

                        // Only disks, not DVD drives, get IDE accelerator channels.
                        storvsp_ide_disks.push((
                            IdePath { channel, drive },
                            ScsiControllerDisk::new(scsi_disk),
                        ));

                        ide::DriveMedia::hard_disk(disk)
                    }
                };

                let old_media = ide_drives[channel as usize]
                    .get_mut(drive as usize)
                    .context("invalid ide device")?
                    .replace(media);

                if old_media.is_some() {
                    anyhow::bail!("duplicate ide device at {}/{}", channel, drive);
                }
            }
        }
    }

    let emuplat_adjust_gpa_range;

    let synic = Arc::new(SynicPorts::new(partition.clone()));

    let mut chipset = vm_manifest_builder::VmManifestBuilder::new(
        match firmware_type {
            FirmwareType::Pcat => vm_manifest_builder::BaseChipsetType::HypervGen1,
            FirmwareType::Uefi => vm_manifest_builder::BaseChipsetType::HypervGen2Uefi,
            FirmwareType::None => vm_manifest_builder::BaseChipsetType::HyperVGen2LinuxDirect,
        },
        if cfg!(guest_arch = "x86_64") {
            vm_manifest_builder::MachineArch::X86_64
        } else if cfg!(guest_arch = "aarch64") {
            vm_manifest_builder::MachineArch::Aarch64
        } else {
            anyhow::bail!("unsupported guest architecture")
        },
    );

    if with_serial {
        chipset = chipset.with_serial(serial_inputs);
        if env_cfg.emulated_serial_wait_for_rts {
            chipset = chipset.with_serial_wait_for_rts();
        }
    }

    if matches!(firmware_type, FirmwareType::Pcat) {
        // Use the stub floppy implementation for compatibility with existing
        // releases and because we don't need a functional floppy disk.
        chipset = chipset.with_stub_floppy();
        // Use the host's VGA implementation, at least for now.
        chipset = chipset.with_proxy_vga();
    } else {
        if dps.general.watchdog_enabled {
            chipset = chipset.with_guest_watchdog();
        }

        if dps.general.psp_enabled {
            chipset = chipset.with_psp();
        }
    }

    if dps.general.battery_enabled {
        chipset = chipset.with_battery(
            get_client
                .take_battery_status_recv()
                .await
                .context("failed to get battery status channel")?,
        );
    }

    let vm_manifest_builder::VmChipsetResult {
        chipset,
        mut chipset_devices,
    } = chipset
        .build()
        .context("failed to build chipset configuration")?;

    let deps_generic_ioapic = chipset.with_generic_ioapic.then(|| dev::GenericIoApicDeps {
        num_entries: virt::irqcon::IRQ_LINES as u8,
        routing: Box::new(vmm_core::emuplat::ioapic::IoApicRouting(
            partition.ioapic_routing(),
        )),
    });

    use vmotherboard::options::dev;

    let pci_bus_id_piix4 = vmotherboard::BusId::new("i440bx");

    let deps_piix4_pci_bus = chipset.with_piix4_pci_bus.then(|| dev::Piix4PciBusDeps {
        bus_id: pci_bus_id_piix4.clone(),
    });

    let deps_i440bx_host_pci_bridge = if chipset.with_i440bx_host_pci_bridge {
        Some(dev::I440BxHostPciBridgeDeps {
            attached_to: pci_bus_id_piix4.clone(),
            adjust_gpa_range: {
                // TODO: improve slot range allocation, when there are more API consumers
                let base_slot = 0;
                let rom_bios_offset = {
                    // Find the highest ram region before 4GB.
                    let highest_ram_before_4gb = {
                        let mut found: Option<MemoryRange> = None;

                        const SIZE_4_GB: u64 = 4 * 1024 * 1024 * 1024;
                        for ram in mem_layout.ram() {
                            if ram.range.end() < SIZE_4_GB
                                && ram.range.end() > found.map(|ram| ram.end()).unwrap_or_default()
                            {
                                found = Some(ram.range);
                            }
                        }

                        found.context("no ram exist below 4GB for adjust_gpa_range")?
                    };

                    let top = highest_ram_before_4gb.end();
                    top - 0x100000
                };

                let adjust_gpa_range = GetBackedAdjustGpaRange::new(
                    get_client.clone(),
                    base_slot,
                    rom_bios_offset,
                    servicing_state
                        .emuplat
                        .get_backed_adjust_gpa_range
                        .flatten(),
                )
                .context("failed to initialize GetBackedAdjustGpaRange emuplat")?;

                let adjust_gpa_range = Arc::new(Mutex::new(adjust_gpa_range));

                emuplat_adjust_gpa_range = Some(adjust_gpa_range.clone());

                Box::new(ArcMutexGetBackedAdjustGpaRange(adjust_gpa_range))
            },
        })
    } else {
        emuplat_adjust_gpa_range = None;
        None
    };

    #[cfg(guest_arch = "x86_64")]
    let deps_generic_pic = chipset.with_generic_pic.then_some(dev::GenericPicDeps {});

    #[cfg(not(guest_arch = "x86_64"))]
    let deps_generic_pic = None;

    let deps_generic_isa_dma = chipset
        .with_generic_isa_dma
        .then_some(dev::GenericIsaDmaDeps);
    let deps_generic_pit = chipset.with_generic_pit.then_some(dev::GenericPitDeps {});
    let deps_piix4_pci_isa_bridge =
        chipset
            .with_piix4_pci_isa_bridge
            .then(|| dev::Piix4PciIsaBridgeDeps {
                attached_to: pci_bus_id_piix4.clone(),
            });
    let deps_piix4_pci_usb_uhci_stub =
        chipset
            .with_piix4_pci_usb_uhci_stub
            .then(|| dev::Piix4PciUsbUhciStubDeps {
                attached_to: pci_bus_id_piix4.clone(),
            });
    let deps_piix4_power_management =
        chipset
            .with_piix4_power_management
            .then(|| dev::Piix4PowerManagementDeps {
                attached_to: pci_bus_id_piix4.clone(),
                pm_timer_assist: Some(Box::new(UnderhillPmTimerAssist {
                    partition: Arc::downgrade(&partition),
                })),
            });

    let deps_winbond_super_io_and_floppy_stub = chipset
        .with_winbond_super_io_and_floppy_stub
        .then_some(dev::WinbondSuperIoAndFloppyStubDeps);

    #[cfg(not(guest_arch = "x86_64"))]
    let deps_piix4_cmos_rtc = None;

    #[cfg(guest_arch = "x86_64")]
    let deps_piix4_cmos_rtc = chipset.with_piix4_cmos_rtc.then(|| dev::Piix4CmosRtcDeps {
        time_source: Box::new(rtc_time_source.new_linked_clock()),
        initial_cmos: Some(firmware_pcat::default_cmos_values(&mem_layout)),
        enlightened_interrupts: true, // As advertised by the PCAT BIOS.
    });

    let deps_hyperv_ide = if chipset.with_hyperv_ide {
        let [primary_channel_drives, secondary_channel_drives] = ide_drives;
        Some(dev::HyperVIdeDeps {
            attached_to: pci_bus_id_piix4.clone(),
            primary_channel_drives,
            secondary_channel_drives,
        })
    } else {
        // Ensured above.
        assert!(ide_drives.iter().flatten().all(|d| d.is_none()));
        None
    };

    let deps_underhill_vga_proxy =
        chipset
            .with_underhill_vga_proxy
            .then(|| dev::UnderhillVgaProxyDeps {
                attached_to: pci_bus_id_piix4,
                pci_cfg_proxy: Arc::new(crate::emuplat::vga_proxy::GetProxyVgaPciCfgAccess(
                    get_client.clone(),
                )),
                register_host_io_fastpath: Box::new(UhRegisterHostIoFastPath(partition.clone())),
            });

    let deps_hyperv_guest_watchdog = if chipset.with_hyperv_guest_watchdog {
        Some(dev::HyperVGuestWatchdogDeps {
            port_base: WDAT_PORT,
            watchdog_platform: {
                use crate::emuplat::watchdog::UnderhillWatchdog;

                let store = vmgs_client
                    .as_non_volatile_store(vmgs::FileId::GUEST_WATCHDOG, false)
                    .context("failed to instantiate guest watchdog store")?;
                let trigger_reset = {
                    let halt = halt_vps.clone();
                    Box::new(move || halt.halt(HaltReason::Reset))
                };

                Box::new(UnderhillWatchdog::new(store, get_client.clone(), trigger_reset).await?)
            },
        })
    } else {
        None
    };

    let deps_generic_psp = { chipset.with_generic_psp.then_some(dev::GenericPspDeps {}) };

    let deps_generic_cmos_rtc = chipset
        .with_generic_cmos_rtc
        .then(|| dev::GenericCmosRtcDeps {
            irq: 8,
            time_source: Box::new(rtc_time_source.new_linked_clock()),
            century_reg_idx: 0x32,
            initial_cmos: None,
        });

    if dps.general.tpm_enabled {
        let no_persistent_secrets = dps.general.suppress_attestation.unwrap_or(false);
        let (ppi_store, nvram_store) = if no_persistent_secrets {
            (
                EphemeralNonVolatileStoreHandle.into_resource(),
                EphemeralNonVolatileStoreHandle.into_resource(),
            )
        } else {
            (
                VmgsFileHandle::new(vmgs::FileId::TPM_PPI, true).into_resource(),
                VmgsFileHandle::new(vmgs::FileId::TPM_NVRAM, true).into_resource(),
            )
        };

        // AK cert request depends on the availability of the shared memory
<<<<<<< HEAD
        // TODO VBS: Removing the VBS check when VBS TeeCall is implemented.
        let ak_cert_type =
            if !matches!(isolation, virt::IsolationType::Vbs) && shared_vis_pages_pool.is_some() {
=======
        //
        // TODO VBS: Removing the VBS check when VBS TeeCall is implemented.
        //
        // TODO: Remove the has_page_pool_available when private_pool is always
        // available on non isolated.
        let has_page_pool_available = shared_vis_pages_pool.is_some() || private_pool.is_some();
        let ak_cert_type =
            if !matches!(isolation, virt::IsolationType::Vbs) && has_page_pool_available {
>>>>>>> 302c1fca
                let request_ak_cert = GetTpmRequestAkCertHelperHandle::new(
                    attestation_type,
                    attestation_vm_config,
                    platform_attestation_data.agent_data,
                )
                .into_resource();

                if !matches!(attestation_type, AttestationType::Host) {
                    TpmAkCertTypeResource::HwAttested(request_ak_cert)
                } else {
                    TpmAkCertTypeResource::Trusted(request_ak_cert)
                }
            } else {
                TpmAkCertTypeResource::None
            };

        let register_layout = if cfg!(guest_arch = "x86_64") {
            TpmRegisterLayout::IoPort
        } else {
            TpmRegisterLayout::Mmio
        };

        chipset_devices.push(ChipsetDeviceHandle {
            name: "tpm".to_owned(),
            resource: TpmDeviceHandle {
                ppi_store,
                nvram_store,
                refresh_tpm_seeds: platform_attestation_data
                    .host_attestation_settings
                    .refresh_tpm_seeds,
                ak_cert_type,
                register_layout,
                guest_secret_key: platform_attestation_data.guest_secret_key,
            }
            .into_resource(),
        });
    };

    let deps_hyperv_power_management =
        chipset
            .with_hyperv_power_management
            .then(|| dev::HyperVPowerManagementDeps {
                acpi_irq: SYSTEM_IRQ_ACPI,
                pio_base: PM_BASE,
                pm_timer_assist: Some(Box::new(UnderhillPmTimerAssist {
                    partition: Arc::downgrade(&partition),
                })),
            });

    let devices = BaseChipsetDevices {
        deps_generic_cmos_rtc,
        deps_generic_ioapic,
        deps_generic_psp,
        deps_hyperv_firmware_uefi,
        deps_hyperv_guest_watchdog,
        deps_hyperv_power_management,
        deps_generic_isa_dma,
        deps_generic_isa_floppy: None,
        deps_generic_pci_bus: None,
        deps_generic_pic,
        deps_generic_pit,
        deps_hyperv_firmware_pcat,
        deps_hyperv_framebuffer: None,
        deps_hyperv_ide,
        deps_hyperv_vga: None,
        deps_i440bx_host_pci_bridge,
        deps_piix4_cmos_rtc,
        deps_piix4_pci_bus,
        deps_piix4_pci_isa_bridge,
        deps_piix4_pci_usb_uhci_stub,
        deps_piix4_power_management,
        deps_underhill_vga_proxy,
        deps_winbond_super_io_and_floppy_stub,
        deps_winbond_super_io_and_floppy_full: None,
    };

    let fallback_mmio_device = use_mmio_hypercalls.then(|| {
        // If VTOM is present (CVM scenario), accesses to physical device and PCI config space may
        // occur below or above vTOM, but only within MMIO regions. Forward both to the host.
        let vtom = vtom.unwrap_or(0);
        let mut untrusted_mmio_ranges: Vec<_> = mem_layout.mmio().to_vec();
        if vtom > 0 {
            untrusted_mmio_ranges.extend(
                mem_layout
                    .mmio()
                    .iter()
                    .map(|range| MemoryRange::new((range.start() + vtom)..(range.end() + vtom))),
            );
        }

        Arc::new(CloseableMutex::new(FallbackMmioDevice {
            partition: Arc::downgrade(&partition),
            mmio_ranges: untrusted_mmio_ranges,
        })) as Arc<CloseableMutex<dyn ChipsetDevice>>
    });

    #[cfg_attr(not(feature = "vpci"), allow(unused_mut))]
    let BaseChipsetBuilderOutput {
        mut chipset_builder,
        device_interfaces: _,
    } = BaseChipsetBuilder::new(
        BaseChipsetFoundation {
            is_restoring,
            untrusted_dma_memory: device_memory.clone(),
            trusted_vtl0_dma_memory: gm.vtl0().clone(),
            vmtime: &vmtime_source,
            vmtime_unit: vmtime.handle(),
            doorbell_registration: None,
            power_event_handler: halt_vps.clone(),
            debug_event_handler: halt_vps.clone(),
        },
        devices,
    )
    .with_expected_manifest(chipset)
    .with_device_handles(chipset_devices)
    .with_trace_unknown_mmio(!use_mmio_hypercalls)
    .with_fallback_mmio_device(fallback_mmio_device)
    .build(&driver_source, &state_units, &resolver)
    .instrument(tracing::info_span!("base_chipset_build"))
    .await
    .context("failed to create devices")?;

    // Add the x86 BSP's LINTs for the PIC to use.
    #[cfg(guest_arch = "x86_64")]
    chipset_builder.add_external_line_target(
        BSP_LINT_LINE_SET,
        0..=1,
        0,
        "bsp",
        Arc::new(virt::irqcon::ApicLintLineTarget::new(
            partition.clone(),
            Vtl::Vtl0,
        )),
    );

    // Add the GIC.
    #[cfg(guest_arch = "aarch64")]
    chipset_builder.add_external_line_target(
        chipset_device_resources::IRQ_LINE_SET,
        0..=vmm_core::emuplat::gic::SPI_RANGE.end() - vmm_core::emuplat::gic::SPI_RANGE.start(),
        *vmm_core::emuplat::gic::SPI_RANGE.start(),
        "gic",
        Arc::new(vmm_core::emuplat::gic::GicInterruptTarget::new(
            partition.clone().control_gic(Vtl::Vtl0),
        )),
    );

    let mut vmbus_server = None;
    let mut host_vmbus_relay = None;
    let mut vmbus_synic_client = None;

    // VMBus
    if with_vmbus {
        let (server_relay, hvsock_notify, relay_channels) = if with_vmbus_relay {
            let channel = vmbus_server::VmbusRelayChannel::new();
            let hvsock = vmbus_server::HvsockRelayChannel::new();
            (
                Some(channel.server_half),
                Some(hvsock.server_half),
                Some((channel.relay_half, hvsock.relay_half)),
            )
        } else {
            (None, None, None)
        };

        // If the MNF option value is provided, then use that.
        // If the option value is not provided and networking is configured through
        // underhill, enable MNF.
        let enable_mnf = env_cfg
            .vmbus_enable_mnf
            .unwrap_or(!controllers.mana.is_empty());
        tracing::info!(enable_mnf, "Underhill MNF enabled?");

        let max_version = env_cfg
            .vmbus_max_version
            .map(vmbus_core::MaxVersionInfo::new)
            .or_else(|| {
                // For compatibility with rollback, any additional features are currently disabled,
                // except for isolated guests which do not support servicing.
                (!hardware_isolated).then_some(vmbus_core::MaxVersionInfo {
                    version: vmbus_core::protocol::Version::Copper as u32,
                    feature_flags: vmbus_core::protocol::FeatureFlags::new()
                        .with_guest_specified_signal_parameters(true)
                        .with_channel_interrupt_redirection(true)
                        .with_modify_connection(true),
                })
            });

        // Delay the max version if the requested version is older than what the UEFI firmware
        // supports.
        let delay_max_version = if let Some(max_version) = max_version {
            firmware_type == FirmwareType::Uefi
                && max_version.version < vmbus_core::protocol::Version::Win10 as u32
        } else {
            false
        };

        // N.B. VmBus uses untrusted memory by default for relay channels, and uses additional
        //      trusted memory only for confidential channels offered by Underhill itself.
        let vmbus = VmbusServer::builder(&tp, synic.clone(), device_memory.clone())
            .private_gm(gm.private_vtl0_memory().cloned())
            .hvsock_notify(hvsock_notify)
            .server_relay(server_relay)
            .max_version(max_version)
            .delay_max_version(delay_max_version)
            .enable_mnf(enable_mnf)
            .force_confidential_external_memory(env_cfg.vmbus_force_confidential_external_memory)
            .build()
            .context("failed to create vmbus server")?;

        let vmbus = VmbusServerHandle::new(&tp, state_units.add("vmbus"), vmbus)?;
        if let Some((relay_channel, hvsock_relay)) = relay_channels {
            let relay_driver = tp.driver(0);
            let (synic, msg_source) =
                vmbus_client_hcl::new_synic_client_and_messsage_source(relay_driver)
                    .context("failed to create synic client and message source")?;

            let synic = Arc::new(synic);

            let vmbus_relay = vmbus_relay::HostVmbusTransport::new(
                relay_driver.clone(),
                Arc::clone(vmbus.control()),
                relay_channel,
                hvsock_relay,
                synic.clone(),
                msg_source,
            )
            .context("failed to create host vmbus transport")?;

            vmbus_synic_client = Some(synic);
            host_vmbus_relay = Some(VmbusRelayHandle::new(
                &tp,
                state_units
                    .add("vmbus_relay")
                    .depends_on(vmbus.unit_handle()),
                vmbus_relay,
            )?);
        };

        vmbus_server = Some(vmbus);
    }

    let mut vmbus_device_handles = controllers.vmbus_devices;

    // Storage
    let mut ide_accel_devices = Vec::new();
    {
        let _span = tracing::info_span!("scsi_controller_map").entered();

        for (path, scsi_disk) in storvsp_ide_disks {
            let io_queue_depth = ide_io_queue_depth.unwrap_or(default_io_queue_depth);
            ide_accel_devices.push(
                offer_channel_unit(
                    &tp,
                    &state_units,
                    vmbus_server
                        .as_ref()
                        .context("ide requires vmbus redirection to be configured")?,
                    storvsp::StorageDevice::build_ide(
                        &driver_source,
                        path.channel,
                        path.drive,
                        scsi_disk,
                        io_queue_depth,
                    ),
                )
                .await?,
            );
        }
    }

    // VPCI
    //
    // Use a cfg block instead of an if(cfg!) because the compiler does a bad
    // job eliminating the dead code.
    #[cfg(feature = "vpci")]
    {
        use virt::Hv1;

        for crate::dispatch::vtl2_settings_worker::UhVpciDeviceConfig {
            instance_id,
            resource,
        } in controllers.vpci_devices
        {
            let vmbus = vmbus_server
                .as_ref()
                .context("vpci devices require vmbus redirection to be enabled")?;

            vmm_core::device_builder::build_vpci_device(
                &driver_source,
                &resolver,
                device_memory,
                vmbus.control(),
                instance_id,
                resource,
                &mut chipset_builder,
                None,
                None,
                |device_id| {
                    let device = partition
                        .new_virtual_device()
                        .context("vpci is not supported by this hypervisor")?
                        .build(Vtl::Vtl0, device_id)?;
                    let device = Arc::new(device);
                    Ok((device.clone(), device))
                },
            )
            .await?;
        }
    }
    #[cfg(not(feature = "vpci"))]
    if !controllers.vpci_devices.is_empty() {
        anyhow::bail!("built without vpci support");
    }

    // Networking
    let mut uh_network_settings = UhVmNetworkSettings {
        nics: Vec::new(),
        vf_managers: HashMap::new(),
        get_client: get_client.clone(),
        vp_count: vps.len(),
        dma_mode: if hide_isolation {
            net_mana::GuestDmaMode::BounceBuffer
        } else {
            net_mana::GuestDmaMode::DirectDma
        },
    };
    let mut netvsp_state = Vec::with_capacity(controllers.mana.len());
    if !controllers.mana.is_empty() {
        let _span = tracing::info_span!("network_settings").entered();
        for nic_config in controllers.mana.into_iter() {
            let save_state = uh_network_settings
                .add_network(
                    nic_config.instance_id,
                    nic_config.subordinate_instance_id,
                    nic_config.max_sub_channels,
                    tp,
                    &uevent_listener,
                    &servicing_state.emuplat.netvsp_state,
                    &shared_vis_pages_pool,
                    partition.clone(),
                    &state_units,
                    &vmbus_server,
                )
                .await?;

            netvsp_state.push(save_state);
        }
    }
    let network_settings: Option<Box<dyn LoadedVmNetworkSettings>> =
        Some(Box::new(uh_network_settings));

    if let Some(framebuffer) = remote_console_cfg.framebuffer {
        resolver.add_resolver(FramebufferRemoteControl {
            get: get_client.clone(),
            format_send: Arc::new(framebuffer.format_send()),
        });

        vmbus_device_handles.push(
            uidevices_resources::SynthVideoHandle {
                framebuffer: video_core::SharedFramebufferHandle.into_resource(),
            }
            .into_resource(),
        );
        vmbus_device_handles.push(
            uidevices_resources::SynthKeyboardHandle {
                source: MultiplexedInputHandle { elevation: 1 }.into_resource(),
            }
            .into_resource(),
        );
        vmbus_device_handles.push(
            uidevices_resources::SynthMouseHandle {
                source: MultiplexedInputHandle { elevation: 1 }.into_resource(),
            }
            .into_resource(),
        );
    }

    let mut vmbus_intercept_devices = Vec::new();

    // TODO: Enable for isolated VMs.
    // Intercept shutdown device from VTL0 when the vmbus relay is active.
    // N.B. Skip enabling if restoring from a previous version that did not use
    //      a shutdown relay, otherwise would have to rescind the host shutdown
    //      channel from the lower-VTL guest before taking control.
    let shutdown_relay = if host_vmbus_relay.is_some()
        && !hardware_isolated
        && (!is_restoring || servicing_state.overlay_shutdown_device.unwrap_or(false))
    {
        let relay = host_vmbus_relay.as_ref().unwrap();
        let mut shutdown_guest = ShutdownGuestIc::new();
        let recv_host_shutdown = shutdown_guest.get_shutdown_notifier();
        let (send_guest_shutdown, recv_guest_shutdown) = mesh::channel();

        // Expose a different shutdown device to the VTL0 guest.
        vmbus_device_handles.push(
            hyperv_ic_resources::shutdown::ShutdownIcHandle {
                recv: recv_guest_shutdown,
            }
            .into_resource(),
        );

        let shutdown_guest = SimpleVmbusClientDeviceWrapper::new(
            driver_source.simple(),
            partition.clone(),
            vmbus_synic_client.clone().unwrap(),
            shutdown_guest,
        )?;
        vmbus_intercept_devices
            .push(attach_simple_intercept_channel(&driver_source, relay, shutdown_guest).await?);

        Some((recv_host_shutdown, send_guest_shutdown))
    } else {
        None
    };

    // Add vmbus devices.
    let mut vmbus_devices = Vec::new();
    for resource in vmbus_device_handles {
        let vmbus = vmbus_server.as_ref().with_context(|| {
            format!(
                "device '{}' requires vmbus redirection to be configured",
                resource.id()
            )
        })?;

        vmbus_devices.push(
            offer_vmbus_device_handle_unit(
                &driver_source,
                &state_units,
                vmbus,
                &resolver,
                resource,
            )
            .await?,
        );
    }

    let (chipset, devices) = chipset_builder.build()?;
    let chipset = vmm_core::vmotherboard_adapter::ChipsetPlusSynic::new(synic.clone(), chipset);

    let control_send = Arc::new(Mutex::new(Some(control_send)));
    let (halt_notify_send, halt_notify_recv) = mesh::channel();
    let halt_task = tp.spawn(
        "halt",
        halt_task(
            halt_notify_recv,
            control_send.clone(),
            get_client.clone(),
            env_cfg.halt_on_guest_halt,
        ),
    );

    let (mut partition_unit, vp_runners) = PartitionUnit::new(
        tp,
        state_units
            .add("partition")
            .depends_on(devices.chipset_unit())
            .depends_on(vmtime.handle()),
        WrappedPartition(partition.clone()),
        PartitionUnitParams {
            processor_topology: &processor_topology,
            halt_vps,
            halt_request_recv,
            client_notify_send: halt_notify_send,
            vtl_guest_memory: [Some(gm.vtl0()), gm.vtl1(), None],
            debugger_rpc,
        },
    )
    .context("failed to create partition unit")?;

    // Finalize the shared visibility pool. For now, allow leaking as pool users
    // do not support restoring allocations.
    shared_vis_pages_pool
        .as_mut()
        .map(|pool| pool.validate_restore(true))
        .transpose()
        .context("failed to validate restore for shared visibility pool")?;

    // Finalize the private pool. This should be only used by devices that
    // support restoring their allocations, so there should be no unmatched
    // allocations.
    private_pool
        .as_mut()
        .map(|pool| pool.validate_restore(false))
        .transpose()
        .context("failed to validate restore for private pool")?;

    // Start the VP tasks on the thread pool.
    crate::vp::spawn_vps(tp, vps, vp_runners, &chipset, isolation)
        .await
        .context("failed to spawn vps")?;

    // Load the firmware.
    if let Some(vtl0_info) = measured_vtl0_info {
        load_firmware(
            gm.vtl0(),
            &mem_layout,
            &processor_topology,
            &vtl0_memory_map,
            &mut partition_unit,
            &partition,
            env_cfg.cmdline_append.as_deref(),
            vtl0_info,
            &runtime_params,
            load_kind,
            &dps,
            isolation.is_isolated(),
        )
        .instrument(tracing::info_span!("load_firmware"))
        .await?;
    }

    // Construct a LoadedVm struct directly, and call the common run loop.
    let loaded_vm = LoadedVm {
        partition_unit,
        memory: gm,
        firmware_type,
        isolation,
        _chipset_devices: devices,
        _vmtime: vmtime,
        _halt_task: halt_task,
        state_units,
        last_state_unit_stop: (servicing_state.vm_stop_reference_time).map(ReferenceTime::new),
        partition,
        uevent_listener,
        resolver,
        nvme_manager,
        emuplat_servicing: EmuplatServicing {
            get_backed_adjust_gpa_range: emuplat_adjust_gpa_range,
            rtc_local_clock: rtc_time_source.0,
            netvsp_state,
        },
        device_interfaces: Some(controllers.device_interfaces),
        vtl0_memory_map,

        vmbus_server,
        host_vmbus_relay,
        _vmbus_devices: vmbus_devices,
        _vmbus_intercept_devices: vmbus_intercept_devices,
        _ide_accel_devices: ide_accel_devices,
        network_settings,
        shutdown_relay,

        vmgs_thin_client,
        vmgs_disk_metadata,
        _vmgs_handle: vmgs_handle,

        get_client: get_client.clone(),
        device_platform_settings: dps,
        runtime_params,

        _input_distributor: input_distributor,

        crash_notification_recv,
        control_send,

        _periodic_telemetry_task: periodic_telemetry_task,
        shared_vis_pool: shared_vis_pages_pool,
        private_pool,
    };

    Ok(loaded_vm)
}

fn validate_isolated_configuration(dps: &DevicePlatformSettings) -> Result<(), anyhow::Error> {
    let General {
        // Attested to
        secure_boot_enabled,
        tpm_enabled: _,
        com1_enabled: _,
        com1_vmbus_redirector: _,
        com2_enabled: _,
        com2_vmbus_redirector: _,
        suppress_attestation: _,
        bios_guid: _,

        // Validated below
        battery_enabled,
        processor_idle_enabled,
        firmware_debugging_enabled,
        hibernation_enabled,
        legacy_memory_map,
        measure_additional_pcrs,
        disable_sha384_pcr,
        is_servicing_scenario,
        firmware_mode_is_pcat,
        psp_enabled,

        // Minimum level enforced by UEFI loader
        memory_protection_mode: _,

        // Both options supported
        vmbus_redirection_enabled: _,
        always_relay_host_mmio: _,
        imc_enabled: _,

        // PXE not supported today
        pxe_ip_v6: _,
        media_present_enabled_by_default: _,

        // Does not affect isolation
        secure_boot_template: _,
        console_mode: _,
        com1_debugger_mode: _,
        com2_debugger_mode: _,
        generation_id: _,
        pause_after_boot_failure: _,
        disable_frontpage: _,
        vpci_boot_enabled: _,
        num_lock_enabled: _,
        pcat_boot_device_order: _,
        vpci_instance_filter: _,
        nvdimm_count: _,
        watchdog_enabled: _,
        vtl2_settings: _,
    } = &dps.general;

    if *hibernation_enabled {
        anyhow::bail!("hibernation is not supported");
    }
    if *processor_idle_enabled {
        anyhow::bail!("processor idle is not supported");
    }
    if *secure_boot_enabled && *firmware_debugging_enabled {
        anyhow::bail!("secure boot and firmware debugging are mutually exclusive");
    }
    if *battery_enabled {
        anyhow::bail!("battery is not supported");
    }
    if *legacy_memory_map {
        anyhow::bail!("legacy memory map is not supported");
    }
    if !*measure_additional_pcrs {
        anyhow::bail!("additional PCRs must be measured");
    }
    if *disable_sha384_pcr {
        anyhow::bail!("SHA-384 PCR must not be disabled");
    }
    if *is_servicing_scenario {
        anyhow::bail!("servicing is not yet supported");
    }
    if *firmware_mode_is_pcat {
        anyhow::bail!("firmware mode must not be PCAT");
    }
    if *psp_enabled {
        anyhow::bail!("PSP is not yet supported");
    }

    Ok(())
}

/// Builds VP register state to send over GET.
fn build_vp_state<T, const N: usize>(registers: Option<&T>) -> Vec<RegisterState>
where
    T: HvRegisterState<HvArchRegisterName, N>,
{
    if underhill_confidentiality::confidential_filtering_enabled() {
        return Vec::new();
    }

    let mut reg_state = vec![];

    if let Some(registers) = registers {
        let names = registers.names();
        let mut values = [HvRegisterValue::new_zeroed(); N];
        registers.get_values(values.iter_mut());

        let it = names.iter().zip(values.iter());

        reg_state = it
            .map(|(name, value)| RegisterState {
                name: name.0,
                value: value.as_u128().to_ne_bytes(),
            })
            .collect();
    }

    reg_state
}

/// Waits for halt notifications and handles them by forwarding them to the
/// host (when appropriate).
async fn halt_task(
    mut halt_notify_recv: mesh::Receiver<HaltReason>,
    control_send: Arc<Mutex<Option<mesh::Sender<ControlRequest>>>>,
    get_client: GuestEmulationTransportClient,
    halt_on_guest_halt: bool,
) {
    let prepare_for_shutdown = || async {
        // Flush logs. Wait up to 5 seconds.
        let ctx = CancelContext::new().with_timeout(Duration::from_secs(5));
        let call = control_send
            .lock()
            .as_ref()
            .map(|send| send.call(ControlRequest::FlushLogs, ctx));

        if let Some(call) = call {
            call.await.ok();
        }
    };

    #[derive(Debug)]
    enum HaltRequest {
        PowerOff,
        Reset,
        Hibernate,
        TripleFault { vp: u32, regs: Vec<RegisterState> },
        Panic { string: String },
        None,
    }

    while let Ok(reason) = halt_notify_recv.recv().await {
        let halt_request = match reason {
            HaltReason::PowerOff => HaltRequest::PowerOff,
            HaltReason::Reset => HaltRequest::Reset,
            HaltReason::Hibernate => HaltRequest::Hibernate,
            HaltReason::TripleFault { vp, registers } => {
                tracing::info!(vp, "triple fault");
                let reg_state = build_vp_state(registers.as_deref());
                HaltRequest::TripleFault {
                    vp,
                    regs: reg_state,
                }
            }
            HaltReason::InvalidVmState { vp } => {
                // Panic so that the VM reboots back to the host,
                // hopefully with enough context to debug things.
                HaltRequest::Panic {
                    string: format!("invalid vm state on vp {}", vp),
                }
            }
            HaltReason::VpError { vp } => {
                // Panic so that the VM reboots back to the host,
                // hopefully with enough context to debug things.
                HaltRequest::Panic {
                    string: format!("vp error on vp {}", vp),
                }
            }
            HaltReason::DebugBreak { vp } => {
                tracing::info!(vp, "debug break");
                HaltRequest::None
            }
            HaltReason::SingleStep { vp } => {
                tracing::info!(vp, "single step");
                HaltRequest::None
            }
            HaltReason::HwBreakpoint { vp, .. } => {
                tracing::info!(vp, "hardware breakpoint");
                HaltRequest::None
            }
        };

        if halt_on_guest_halt {
            match halt_request {
                // Ignore debug halts, as they're not true halts requested by the guest.
                HaltRequest::None => {}
                // For guest requested halts, log the error and do not forward to the host.
                _ => {
                    tracing::info!(?halt_request, "guest halted");
                }
            }
        } else {
            // All real halts require flushing logs to the host.
            if !matches!(halt_request, HaltRequest::None) {
                prepare_for_shutdown().await;
            }

            match halt_request {
                HaltRequest::PowerOff => get_client.send_power_off(),
                HaltRequest::Reset => get_client.send_reset(),
                HaltRequest::Hibernate => get_client.send_hibernate(),
                HaltRequest::TripleFault { vp, regs } => {
                    get_client.triple_fault(vp, TripleFaultType::UNRECOVERABLE_EXCEPTION, regs)
                }
                HaltRequest::Panic { string } => panic!("{}", string),
                HaltRequest::None => {}
            }
        }
    }
}

async fn load_firmware(
    gm: &GuestMemory,
    mem_layout: &MemoryLayout,
    processor_topology: &ProcessorTopology,
    vtl0_memory_map: &[(MemoryRangeWithNode, MemoryMapEntryType)],
    partition_unit: &mut PartitionUnit,
    partition: &UhPartition,
    cmdline_append: Option<&str>,
    vtl0_info: MeasuredVtl0Info,
    runtime_params: &RuntimeParameters,
    load_kind: LoadKind,
    dps: &DevicePlatformSettings,
    isolated: bool,
) -> Result<(), anyhow::Error> {
    let cmdline_append = match cmdline_append {
        Some(cmdline) => CString::new(cmdline.as_bytes()).context("bad command line")?,
        None => CString::default(),
    };
    let loader_config = crate::loader::Config { cmdline_append };
    let caps = partition.caps();
    let vtl0_vp_context = crate::loader::load(
        gm,
        mem_layout,
        processor_topology,
        vtl0_memory_map,
        runtime_params,
        load_kind,
        vtl0_info,
        dps,
        loader_config,
        caps,
        isolated,
    )
    .context("failed to load firmware")?;

    #[cfg(guest_arch = "x86_64")]
    let registers = {
        let crate::loader::VpContext::Vbs(mut registers) = vtl0_vp_context;
        registers.extend(loader::common::compute_variable_mtrrs(mem_layout));
        registers
    };
    #[cfg(guest_arch = "aarch64")]
    let crate::loader::VpContext::Vbs(registers) = vtl0_vp_context;

    let registers = initial_regs(&registers, caps, &processor_topology.vp_arch(VpIndex::BSP));
    partition_unit
        .set_initial_regs(Vtl::Vtl0, registers)
        .instrument(tracing::info_span!("set_initial_regs"))
        .await
        .context("failed to set initial registers")?;

    // For compatibility reasons, APs' VTL0 is in the running state at startup.
    // Send INIT to put them into startup suspend (wait for SIPI) state.
    #[cfg(guest_arch = "x86_64")]
    for vp in processor_topology.vps_arch().skip(1) {
        partition.request_msi(
            Vtl::Vtl0,
            MsiRequest::new_x86(virt::irqcon::DeliveryMode::INIT, vp.apic_id, false, 0, true),
        );
    }

    Ok(())
}

pub struct UnderhillPmTimerAssist {
    pub partition: std::sync::Weak<UhPartition>,
}

impl chipset::pm::PmTimerAssist for UnderhillPmTimerAssist {
    fn set(&self, port: Option<u16>) {
        if let Some(partition) = self.partition.upgrade() {
            if let Err(err) = partition.set_pm_timer_assist(port) {
                tracing::warn!(
                    error = &err as &dyn std::error::Error,
                    ?port,
                    "failed to set PM timer assist"
                );
            }
        }
    }
}

// Represents a stub MMIO device that handles unhandled MMIO accesses by
// forwarding them to the host. It needs to implement the ChipsetDevice and
// MmioIntercept traits.
struct FallbackMmioDevice {
    partition: std::sync::Weak<UhPartition>,
    mmio_ranges: Vec<MemoryRange>,
}

impl chipset_device::mmio::MmioIntercept for FallbackMmioDevice {
    fn mmio_read(&mut self, addr: u64, data: &mut [u8]) -> chipset_device::io::IoResult {
        data.fill(!0);
        if let Some(partition) = self.partition.upgrade() {
            if self.mmio_ranges.iter().any(|range| {
                range.contains_addr(addr) && range.contains_addr(addr + data.len() as u64 - 1)
            }) {
                partition.host_mmio_read(addr, data);
            }
        }

        chipset_device::io::IoResult::Ok
    }

    fn mmio_write(&mut self, addr: u64, data: &[u8]) -> chipset_device::io::IoResult {
        if let Some(partition) = self.partition.upgrade() {
            if self.mmio_ranges.iter().any(|range| {
                range.contains_addr(addr) && range.contains_addr(addr + data.len() as u64 - 1)
            }) {
                partition.host_mmio_write(addr, data);
            }
        }

        chipset_device::io::IoResult::Ok
    }
}

impl ChipsetDevice for FallbackMmioDevice {
    fn supports_mmio(&mut self) -> Option<&mut dyn chipset_device::mmio::MmioIntercept> {
        Some(self)
    }
}<|MERGE_RESOLUTION|>--- conflicted
+++ resolved
@@ -2463,11 +2463,6 @@
         };
 
         // AK cert request depends on the availability of the shared memory
-<<<<<<< HEAD
-        // TODO VBS: Removing the VBS check when VBS TeeCall is implemented.
-        let ak_cert_type =
-            if !matches!(isolation, virt::IsolationType::Vbs) && shared_vis_pages_pool.is_some() {
-=======
         //
         // TODO VBS: Removing the VBS check when VBS TeeCall is implemented.
         //
@@ -2476,7 +2471,6 @@
         let has_page_pool_available = shared_vis_pages_pool.is_some() || private_pool.is_some();
         let ak_cert_type =
             if !matches!(isolation, virt::IsolationType::Vbs) && has_page_pool_available {
->>>>>>> 302c1fca
                 let request_ak_cert = GetTpmRequestAkCertHelperHandle::new(
                     attestation_type,
                     attestation_vm_config,
